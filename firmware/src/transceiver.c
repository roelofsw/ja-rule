--- conflicted
+++ resolved
@@ -48,42 +48,11 @@
 
 #define INPUT_CAPTURE_MODULE IC_ID_2
 
-<<<<<<< HEAD
 #define BUFFER_SIZE (DMX_FRAME_SIZE + 1)
 
 #define RDM_INTERSLOT_TIMEOUT 21  // In 10ths of a ms
 #define DMX_INTERSLOT_TIMEOUT 10000  // In 10ths of a ms
 
-/*
- * @brief The minimum break time for responders to receive
- *
- * Measured in 10ths of a microsecond. The value is from line 1 of Table 3-3
- * in E1.20.
- */
-#define RESPONDER_RX_BREAK_TIME_MIN  880
-
-/*
- * @brief The maximum break time for responders to receive.
- *
- * Measured in 10ths of a millisecond. The value is from line 1 of Table 3-3
- * in E1.20.
- */
-#define RESPONDER_RX_BREAK_TIME_MAX  10000
-
-/*
- * @brief The minimum RDM responder delay in 10ths of a microsecond, Table 3-4,
- * E1.20
- */
-#define MINIMUM_RESPONDER_DELAY 1760
-
-/*
- * @brief The maximum RDM responder delay in 10ths of a microsecond. Table 3-4,
- * E1.20
- */
-#define MAXIMUM_RESPONDER_DELAY 20000
-
-=======
->>>>>>> 757d9d13
 typedef enum {
   // Controller states
   STATE_C_INITIALIZE = 0,  //!< Initialize controller state.
@@ -1164,14 +1133,9 @@
           ok &= CoarseTimer_HasElapsed(g_transceiver.tx_frame_end,
                                        CONTROLLER_DUB_BACKOFF);
           break;
-<<<<<<< HEAD
         case OP_RDM_BROADCAST:
-          ok &= CoarseTimer_HasElapsed(g_transceiver.tx_frame_end, 2);
-=======
-        case T_OP_RDM_BROADCAST:
           ok &= CoarseTimer_HasElapsed(g_transceiver.tx_frame_end,
                                        CONTROLLER_BROADCAST_BACKOFF);
->>>>>>> 757d9d13
           break;
         case OP_RDM_WITH_RESPONSE:
           // TODO(simon):
