/*
 * This library is free software; you can redistribute it and/or
 * modify it under the terms of the GNU Lesser General Public
 * License as published by the Free Software Foundation; either
 * version 2.1 of the License, or (at your option) any later version.
 *
 * This library is distributed in the hope that it will be useful,
 * but WITHOUT ANY WARRANTY; without even the implied warranty of
 * MERCHANTABILITY or FITNESS FOR A PARTICULAR PURPOSE.  See the GNU
 * Lesser General Public License for more details.
 *
 * You should have received a copy of the GNU Lesser General Public
 * License along with this library; if not, write to the Free Software
 * Foundation, Inc., 51 Franklin Street, Fifth Floor, Boston, MA 02110-1301 USA
 *
 * transceiver.c
 * Copyright (C) 2015 Simon Newton
 */

#include "transceiver.h"

#include <stdint.h>
#include <stdlib.h>
#include <string.h>
#include "sys/attribs.h"
#include "system/int/sys_int.h"
#include "system/clk/sys_clk.h"

#include "constants.h"
#include "coarse_timer.h"
#include "syslog.h"
#include "system_definitions.h"
#include "system_pipeline.h"
#include "peripheral/ic/plib_ic.h"
#include "peripheral/usart/plib_usart.h"
#include "peripheral/tmr/plib_tmr.h"

// The number of buffers we maintain for overlapping I/O
#define NUMBER_OF_BUFFERS 2

#define BREAK_FUDGE_FACTOR 74

#define MARK_FUDGE_FACTOR 217

// TODO(simon): retime this.
#define RESPONSE_FUDGE_FACTOR 18

#define INPUT_CAPTURE_MODULE IC_ID_2

<<<<<<< HEAD
#define BUFFER_SIZE (DMX_FRAME_SIZE + 1)

#define RDM_INTERSLOT_TIMEOUT 21  // In 10ths of a ms
#define DMX_INTERSLOT_TIMEOUT 10000  // In 10ths of a ms
=======
/*
 * @brief The minimum break time for responders to receive
 *
 * Measured in 10ths of a microsecond. The value is from line 1 of Table 3-3
 * in E1.20.
 */
#define RESPONDER_RX_BREAK_TIME_MIN  880

/*
 * @brief The maximum break time for responders to receive.
 *
 * Measured in 10ths of a millisecond. The value is from line 1 of Table 3-3
 * in E1.20.
 */
#define RESPONDER_RX_BREAK_TIME_MAX  10000

/*
 * @brief The minimum RDM responder delay in 10ths of a microsecond, Table 3-4,
 * E1.20
 */
#define MINIMUM_RESPONDER_DELAY 1760

/*
 * @brief The maximum RDM responder delay in 10ths of a microsecond. Table 3-4,
 * E1.20
 */
#define MAXIMUM_RESPONDER_DELAY 20000
>>>>>>> 1b098e41

typedef enum {
  // Controller states
  STATE_C_INITIALIZE = 0,  //!< Initialize controller state.
  STATE_C_TX_READY = 1,  //!< Wait for a pending frame
  STATE_C_IN_BREAK = 2,  //!< In the Break
  STATE_C_IN_MARK = 3,  //!< In the Mark-after-break
  STATE_C_TX_DATA = 4,  //!< Transmitting data
  STATE_C_TX_DRAIN = 5,  //!< Wait for last byte to be sent
  STATE_C_RX_WAIT_FOR_BREAK = 6,  //!< Waiting for RX break
  STATE_C_RX_WAIT_FOR_MARK = 7,  //!< Waiting for RX mark
  STATE_C_RX_DATA = 8,  //!< Receiving data.
  STATE_C_RX_WAIT_FOR_DUB = 9,  //!< Waiting for DUB response
  STATE_C_RX_IN_DUB = 10,  //!< In DUB response
  STATE_C_RX_TIMEOUT = 11,  //!< A RX timeout occured.
  STATE_C_COMPLETE = 12,  //!< Running the completion handler.
  STATE_C_BACKOFF = 13,  //!< Waiting until we can send the next break

  // Responder states.
  STATE_R_INITIALIZE = 14,  //!< Initialze responder state
  STATE_R_RX_PREPARE = 15,  //!< Prepare to receive frame
  STATE_R_RX_MBB = 16,  //!< In mark before break
  STATE_R_RX_BREAK = 17,  //!< In break
  STATE_R_RX_MARK = 18,  //!< In mark after break
  STATE_R_RX_DATA = 19,  //!< Receiving data
  STATE_R_TX_WAITING = 20,  //!< Delay before response
  STATE_R_TX_BREAK = 21,  //!< In TX Break
  STATE_R_TX_MARK = 22,  //!< In TX Mark
  STATE_R_TX_DATA = 23,  //!< Transmitting data.
  STATE_R_TX_DRAIN = 24,  //!< Wait for last byte to be sent.
  STATE_R_TX_COMPLETE = 80,

  // Common states
  STATE_RESET = 99,
  STATE_ERROR = 100
} TransceiverState;

/*
 * @brief
 */
typedef enum {
  OP_TX_ONLY = T_OP_TX_ONLY,
  OP_RDM_DUB = T_OP_RDM_DUB,
  OP_RDM_BROADCAST = T_OP_RDM_BROADCAST,
  OP_RDM_WITH_RESPONSE = T_OP_RDM_WITH_RESPONSE,
  OP_RX = T_OP_RX,
  OP_RDM_DUB_RESPONSE,  //!< No break
  OP_RDM_RESEPONSE  //!< With a break
} InternalOperation;

typedef struct {
  int size;
  InternalOperation op;
  uint8_t token;
  uint8_t data[BUFFER_SIZE];
} TransceiverBuffer;

typedef struct {
  TransceiverState state;  //!< The current state of the transceiver.
  TransceiverMode mode;  //!< The operating mode of the transceiver.
  TransceiverMode desired_mode;  //!< The mode we'd like to be operating in.

  /**
   * @brief Stores the approximate time of the start of the outgoing frame.
   */
  CoarseTimer_Value tx_frame_start;

  /**
   * @brief Stores the approximate time of the end of the outgoing frame.
   */
  CoarseTimer_Value tx_frame_end;

  /**
   * @brief The time to wait for the RDM response.
   *
   * This is set to either g_timing_settings.rdm_response_timeout or
   * g_timing_settings.rdm_broadcast_timeout depending on the type of request.
   */
  uint16_t rdm_response_timeout;

  /**
   * @brief The index into the TransceiverBuffer's data, for transmit or
   * receiving.
   */
  int data_index;

  /**
   * @brief The index of the last byte delivered to the responder callback.
   */
  int event_index;

  /**
   * @brief The time of the last level change.
   */
  uint16_t last_change;

  /**
   * @brief The approximate time the last byte arrived.
   */
  uint16_t last_byte;

  /**
   * @brief The approximate time the last byte arrived, accurate to 10ths of a
   * millisecond.
   */
  CoarseTimer_Value last_byte_coarse;

  TransceiverOperationResult result;

  /**
   * @brief If we're receiving a RDM response, this is the decoded length.
   */
  uint8_t expected_length;
  bool found_expected_length;  //!< If expected_length is valid.

  /**
   * @brief The buffer current used for transmit / receive.
   */
  TransceiverBuffer* active;
  TransceiverBuffer* next;  //!< The next buffer ready to be transmitted

  TransceiverBuffer* free_list[NUMBER_OF_BUFFERS];
  uint8_t free_size;  //!< The number of buffers in the free list, may be 0.
} TransceiverData;

typedef struct {
  // Timing params
  uint16_t break_time;
  uint16_t break_ticks;
  uint16_t mark_time;
  uint16_t mark_ticks;
<<<<<<< HEAD
  uint16_t rdm_broadcast_listen;
  uint16_t rdm_wait_time;
  uint16_t rdm_dub_response_time;
} TimingSettings;
=======
  uint16_t rdm_broadcast_timeout;
  uint16_t rdm_response_timeout;
  uint16_t rdm_dub_response_limit;
  uint16_t rdm_responder_delay;
  uint16_t rdm_responder_jitter;
} TransceiverTimingSettings;
>>>>>>> 1b098e41

// The TX / RX buffers
static TransceiverBuffer buffers[NUMBER_OF_BUFFERS];

// The transceiver state
TransceiverData g_transceiver;

// The hardware settings
static TransceiverHardwareSettings g_hw_settings;

// The timing information for the current operation.
static TransceiverTiming g_timing;

// The event callback, or NULL if there isn't one.
static TransceiverEventCallback g_tx_callback = NULL;
static TransceiverEventCallback g_rx_callback = NULL;

// The timing settings
static TimingSettings g_timing_settings;

// Timer Functions
// ----------------------------------------------------------------------------
/*
 * @brief Convert microseconds to ticks.
 */
static inline uint16_t MicroSecondsToTicks(uint16_t micro_seconds) {
  return micro_seconds * (SYS_CLK_FREQ / 1000000);
}

/*
 * @brief Rebase the timer to the last input change event.
 *
 * This is used to set the timer value such that the timer would have started
 * when the last event occurred. We use this to time packets, since often we
 * don't know what's a break until after the event.
 */
static inline void RebaseTimer(uint16_t last_event) {
  PLIB_TMR_Counter16BitSet(TMR_ID_3,
                           PLIB_TMR_Counter16BitGet(TMR_ID_3) - last_event);
}

/*
 * @brief Start a period timer.
 * @param ticks The number of ticks.
 */
static inline void SetTimer(unsigned int ticks) {
  PLIB_TMR_Counter16BitClear(TMR_ID_3);
  PLIB_TMR_Period16BitSet(TMR_ID_3, ticks);
  SYS_INT_SourceStatusClear(INT_SOURCE_TIMER_3);
  SYS_INT_SourceEnable(INT_SOURCE_TIMER_3);
}

// I/O Functions
// ----------------------------------------------------------------------------

/*
 * @brief Switch the transceiver to TX mode.
 */
static inline void EnableTX() {
  PLIB_PORTS_PinSet(PORTS_ID_0,
                    g_hw_settings.port,
                    g_hw_settings.tx_enable_bit);
  PLIB_PORTS_PinSet(PORTS_ID_0,
                    g_hw_settings.port,
                    g_hw_settings.rx_enable_bit);
}

/*
 * @brief Switch the transceiver to RX mode.
 */
static inline void EnableRX() {
  PLIB_PORTS_PinClear(PORTS_ID_0,
                      g_hw_settings.port,
                      g_hw_settings.rx_enable_bit);
  PLIB_PORTS_PinClear(PORTS_ID_0,
                      g_hw_settings.port,
                      g_hw_settings.tx_enable_bit);
}

/*
 * @brief Set the line to a break.
 */
static inline void SetBreak() {
  PLIB_PORTS_PinClear(PORTS_ID_0,
                      g_hw_settings.port,
                      g_hw_settings.break_bit);
}

/*
 * @brief Set the line to a mark.
 */
static inline void SetMark() {
  PLIB_PORTS_PinSet(PORTS_ID_0,
                    g_hw_settings.port,
                    g_hw_settings.break_bit);
}

/*
 * @brief Put us into a MARK state
 */
static inline void ResetToMark() {
  SetMark();
  EnableTX();
}

// UART Helpers
// ----------------------------------------------------------------------------
/*
 * @brief Push data into the UART TX queue.
 */
static void UART_TXBytes() {
  while (!PLIB_USART_TransmitterBufferIsFull(g_hw_settings.usart) &&
         g_transceiver.data_index != g_transceiver.active->size) {
    PLIB_USART_TransmitterByteSend(
        g_hw_settings.usart,
        g_transceiver.active->data[g_transceiver.data_index++]);
  }
}

void UART_FlushRX() {
  while (PLIB_USART_ReceiverDataIsAvailable(g_hw_settings.usart)) {
    PLIB_USART_ReceiverByteReceive(g_hw_settings.usart);
  }
}

/*
 * @brief Pull data out of the UART RX queue.
 * @returns true if the RX buffer is now full.
 */
bool UART_RXBytes() {
  while (PLIB_USART_ReceiverDataIsAvailable(g_hw_settings.usart) &&
         g_transceiver.data_index != BUFFER_SIZE) {
    g_transceiver.active->data[g_transceiver.data_index++] =
      PLIB_USART_ReceiverByteReceive(g_hw_settings.usart);
  }
  if (g_transceiver.active->op == OP_RDM_WITH_RESPONSE ||
      g_transceiver.active->op == OP_RDM_BROADCAST) {
    if (g_transceiver.found_expected_length) {
      if (g_transceiver.data_index == g_transceiver.expected_length) {
        // We've got enough data to move on
        PLIB_USART_ReceiverDisable(g_hw_settings.usart);
        ResetToMark();
        g_transceiver.state = STATE_C_COMPLETE;
      }
    } else {
      if (g_transceiver.data_index >= 3) {
        if (g_transceiver.active->data[0] == RDM_START_CODE &&
            g_transceiver.active->data[1] == RDM_SUB_START_CODE) {
          g_transceiver.found_expected_length = true;
          // Add two bytes for the checksum
          g_transceiver.expected_length = g_transceiver.active->data[2] + 2;
        }
      }
    }
  }
  g_transceiver.last_byte = PLIB_TMR_Counter16BitGet(TMR_ID_3);
  g_transceiver.last_byte_coarse = CoarseTimer_GetTime();
  return g_transceiver.data_index >= BUFFER_SIZE;
}

// Memory Buffer Management
// ----------------------------------------------------------------------------

/*
 * @brief Setup the transceiver buffers.
 */
static void InitializeBuffers() {
  g_transceiver.active = NULL;
  g_transceiver.next = NULL;

  int i = 0;
  for (; i < NUMBER_OF_BUFFERS; i++) {
    g_transceiver.free_list[i] = &buffers[i];
  }
  g_transceiver.free_size = NUMBER_OF_BUFFERS;
}

/*
 * @brief Return the active buffer to the free list.
 */
static void FreeActiveBuffer() {
  if (g_transceiver.active) {
    g_transceiver.free_list[g_transceiver.free_size] = g_transceiver.active;
    g_transceiver.free_size++;
    g_transceiver.active = NULL;
  }
}

/*
 * @brief Move the next buffer to the active buffer.
 */
static void TakeNextBuffer() {
  if (g_transceiver.active) {
    g_transceiver.free_list[g_transceiver.free_size] = g_transceiver.active;
    g_transceiver.free_size++;
  }
  g_transceiver.active = g_transceiver.next;
  g_transceiver.next = NULL;
  g_transceiver.data_index = 0;
}

// ----------------------------------------------------------------------------
static inline void PrepareRDMResponse() {
  // Rebase the timer to when the last byte was received
  uint16_t now = PLIB_TMR_Counter16BitGet(TMR_ID_3);
  PLIB_TMR_Counter16BitSet(TMR_ID_3, now - g_transceiver.last_byte);

  g_transceiver.state = STATE_R_TX_WAITING;
  PLIB_USART_ReceiverDisable(g_hw_settings.usart);
  PLIB_USART_TransmitterInterruptModeSelect(g_hw_settings.usart,
                                            USART_TRANSMIT_FIFO_EMPTY);

  TakeNextBuffer();

  // Enable timer
  // TODO(simon): make this configurable.
  PLIB_TMR_Period16BitSet(TMR_ID_3, 1760 - RESPONSE_FUDGE_FACTOR);
  SYS_INT_SourceStatusClear(INT_SOURCE_TIMER_3);
  SYS_INT_SourceEnable(INT_SOURCE_TIMER_3);
}

static inline void StartSendingRDMResponse() {
  PLIB_USART_TransmitterEnable(g_hw_settings.usart);
  if (!PLIB_USART_TransmitterBufferIsFull(g_hw_settings.usart) &&
       g_transceiver.data_index != g_transceiver.active->size) {
    PLIB_USART_TransmitterByteSend(
        g_hw_settings.usart,
        g_transceiver.active->data[g_transceiver.data_index++]);
  }
  g_transceiver.state = STATE_R_TX_DATA;

  SYS_INT_SourceStatusClear(INT_SOURCE_USART_1_TRANSMIT);
  SYS_INT_SourceEnable(INT_SOURCE_USART_1_TRANSMIT);
}

static inline void LogStateChange() {
  static TransceiverState last_state = STATE_RESET;

  if (g_transceiver.state != last_state) {
    SysLog_Print(SYSLOG_DEBUG, "Changed to %d", g_transceiver.state);
    last_state = g_transceiver.state;
  }
}

/*
 * @brief Run the completion callback.
 */
static inline void FrameComplete() {
  const uint8_t* data = NULL;
  unsigned int length = 0;
  if (g_transceiver.active->op != OP_TX_ONLY && g_transceiver.data_index) {
    // We actually got some data.
    data = g_transceiver.active->data;
    length = g_transceiver.data_index;
    g_transceiver.result = T_RESULT_RX_DATA;
  }

  TransceiverEvent event = {
    g_transceiver.active->token,
    (TransceiverOperation) g_transceiver.active->op,
    g_transceiver.result,
    data,
    length,
    &g_timing
  };

#ifdef PIPELINE_TRANSCEIVER_TX_EVENT
  PIPELINE_TRANSCEIVER_TX_EVENT(&event);
#else
  if (g_tx_callback) {
    g_tx_callback(&event);
  }
#endif
}

/*
 * @brief Run the RX callback.
 */
static inline void RXFrameEvent() {
  TransceiverEvent event = {
    0,
    T_OP_RX,
    g_transceiver.event_index == 0 ? T_RESULT_RX_START_FRAME :
      T_RESULT_RX_CONTINUE_FRAME,
    g_transceiver.active->data,
    g_transceiver.data_index,
    &g_timing
  };

#ifdef PIPELINE_TRANSCEIVER_RX_EVENT
  PIPELINE_TRANSCEIVER_RX_EVENT(&event);
#else
  if (g_rx_callback) {
    g_rx_callback(&event);
  }
#endif
}

/*
 * @brief Reset the settings to their default values.
 */
static void ResetTimingSettings() {
  Transceiver_SetBreakTime(DEFAULT_BREAK_TIME);
  Transceiver_SetMarkTime(DEFAULT_MARK_TIME);
  Transceiver_SetRDMBroadcastTimeout(DEFAULT_RDM_BROADCAST_TIMEOUT);
  Transceiver_SetRDMResponseTimeout(DEFAULT_RDM_RESPONSE_TIMEOUT);
  Transceiver_SetRDMDUBResponseLimit(DEFAULT_RDM_DUB_RESPONSE_LIMIT);
  Transceiver_SetRDMResponderDelay(DEFAULT_RDM_RESPONDER_DELAY);
  Transceiver_SetRDMResponderJitter(0);
}

// Interrupt Handlers
// ----------------------------------------------------------------------------
/*
 * @brief Called when an input capture event occurs.
 */
void __ISR(_INPUT_CAPTURE_2_VECTOR, ipl6) InputCaptureEvent(void) {
  while (!PLIB_IC_BufferIsEmpty(IC_ID_2)) {
    uint16_t value = PLIB_IC_Buffer16BitGet(IC_ID_2);
    switch (g_transceiver.state) {
      case STATE_C_RX_WAIT_FOR_DUB:
        g_timing.dub_response.start = value;
        g_transceiver.state = STATE_C_RX_IN_DUB;
        break;
      case STATE_C_RX_IN_DUB:
        g_timing.dub_response.end = value;
        break;
      case STATE_C_RX_WAIT_FOR_BREAK:
        g_timing.get_set_response.break_start = value;
        g_transceiver.state = STATE_C_RX_WAIT_FOR_MARK;
        break;
      case STATE_C_RX_WAIT_FOR_MARK:
        if (value - g_timing.get_set_response.break_start <
            CONTROLLER_RX_BREAK_TIME_MIN) {
          // The break was too short, keep looking for a break
          g_timing.get_set_response.break_start = value;
          g_transceiver.state = STATE_C_RX_WAIT_FOR_BREAK;
        } else {
          g_timing.get_set_response.mark_start = value;
          // Break was good, enable UART
          SYS_INT_SourceStatusClear(INT_SOURCE_USART_1_RECEIVE);
          SYS_INT_SourceEnable(INT_SOURCE_USART_1_RECEIVE);
          SYS_INT_SourceStatusClear(INT_SOURCE_USART_1_ERROR);
          SYS_INT_SourceEnable(INT_SOURCE_USART_1_ERROR);
          PLIB_USART_ReceiverEnable(g_hw_settings.usart);
          g_transceiver.state = STATE_C_RX_DATA;
        }
        break;
      case STATE_C_RX_DATA:
        g_timing.get_set_response.mark_end = value;
        SYS_INT_SourceDisable(INT_SOURCE_INPUT_CAPTURE_2);
        PLIB_IC_Disable(INPUT_CAPTURE_MODULE);
        break;

      case STATE_R_RX_MBB:
        // Rebase the timer to when the falling edge occured.
        RebaseTimer(value);
        g_transceiver.state = STATE_R_RX_BREAK;
        break;
      case STATE_R_RX_BREAK:
        if (value >= RESPONDER_RX_BREAK_TIME_MIN &&
            value <= RESPONDER_RX_BREAK_TIME_MAX) {
          // Break was good, enable UART
          g_timing.request.break_time = value;
          SYS_INT_SourceStatusClear(INT_SOURCE_USART_1_RECEIVE);
          SYS_INT_SourceEnable(INT_SOURCE_USART_1_RECEIVE);
          PLIB_USART_ReceiverEnable(g_hw_settings.usart);
          g_transceiver.state = STATE_R_RX_MARK;
        } else {
          // Break was out of range.
          g_transceiver.state = STATE_R_RX_MBB;
        }
        break;
      case STATE_R_RX_MARK:
        if (value - g_timing.request.break_time < RESPONDER_RX_MARK_TIME_MIN ||
            value - g_timing.request.break_time > RESPONDER_RX_MARK_TIME_MAX) {
          // Mark was out of range, rebase timer & switch back to BREAK
          RebaseTimer(value);

          // Disable UART
          PLIB_USART_ReceiverDisable(g_hw_settings.usart);
          SYS_INT_SourceDisable(INT_SOURCE_USART_1_RECEIVE);
          SYS_INT_SourceStatusClear(INT_SOURCE_USART_1_RECEIVE);
          g_transceiver.state = STATE_R_RX_BREAK;
        } else {
          g_timing.request.mark_time = value - g_timing.request.break_time;
          g_transceiver.state = STATE_R_RX_DATA;
        }
        break;

      case STATE_R_RX_DATA:
        g_transceiver.last_change = value;
        break;

      case STATE_C_INITIALIZE:
      case STATE_C_TX_READY:
      case STATE_C_IN_BREAK:
      case STATE_C_IN_MARK:
      case STATE_C_TX_DATA:
      case STATE_C_TX_DRAIN:
      case STATE_C_RX_TIMEOUT:
      case STATE_C_COMPLETE:
      case STATE_C_BACKOFF:
      case STATE_R_INITIALIZE:
      case STATE_R_RX_PREPARE:
      case STATE_R_TX_WAITING:
      case STATE_R_TX_BREAK:
      case STATE_R_TX_MARK:
      case STATE_R_TX_DATA:
      case STATE_R_TX_DRAIN:
      case STATE_R_TX_COMPLETE:
      case STATE_ERROR:
      case STATE_RESET:
        // Should never happen.
        {};
    }
  }
  SYS_INT_SourceStatusClear(INT_SOURCE_INPUT_CAPTURE_2);
}

/*
 * @brief Called when the timer expires.
 */
void __ISR(_TIMER_3_VECTOR, ipl6) Transceiver_TimerEvent() {
  switch (g_transceiver.state) {
    case STATE_C_IN_BREAK:
    case STATE_R_TX_BREAK:
      // Transition to MAB.
      SetMark();
      g_transceiver.state = g_transceiver.state == STATE_C_IN_BREAK ?
          STATE_C_IN_MARK : STATE_R_TX_MARK;
      PLIB_TMR_Counter16BitClear(TMR_ID_3);
      PLIB_TMR_Period16BitSet(TMR_ID_3, g_timing_settings.mark_ticks);
      break;
    case STATE_C_IN_MARK:
      // Stop the timer.
      SYS_INT_SourceDisable(INT_SOURCE_TIMER_3);
      PLIB_TMR_Stop(TMR_ID_3);

      // Transition to sending the data.
      // Only push a single byte into the TX queue at the begining, otherwise
      // we blow our timing budget.
      if (!PLIB_USART_TransmitterBufferIsFull(g_hw_settings.usart) &&
          g_transceiver.data_index != g_transceiver.active->size) {
        PLIB_USART_TransmitterByteSend(
            g_hw_settings.usart,
            g_transceiver.active->data[g_transceiver.data_index++]);
      }
      PLIB_USART_Enable(g_hw_settings.usart);
      PLIB_USART_TransmitterEnable(g_hw_settings.usart);
      g_transceiver.state = STATE_C_TX_DATA;
      SYS_INT_SourceStatusClear(INT_SOURCE_USART_1_TRANSMIT);
      SYS_INT_SourceEnable(INT_SOURCE_USART_1_TRANSMIT);
      break;
    case STATE_R_TX_WAITING:
      EnableTX();

      if (g_transceiver.active->op == OP_RDM_WITH_RESPONSE) {
        SetBreak();
        PLIB_TMR_PrescaleSelect(TMR_ID_3, TMR_PRESCALE_VALUE_1);
        PLIB_TMR_Counter16BitClear(TMR_ID_3);
        PLIB_TMR_Period16BitSet(TMR_ID_3, g_timing_settings.break_ticks);
        g_transceiver.state = STATE_R_TX_BREAK;
      } else {
        SYS_INT_SourceDisable(INT_SOURCE_TIMER_3);
        StartSendingRDMResponse();
      }
      break;
    case STATE_R_TX_MARK:
      SYS_INT_SourceDisable(INT_SOURCE_TIMER_3);
      PLIB_TMR_PrescaleSelect(TMR_ID_3, TMR_PRESCALE_VALUE_8);

      StartSendingRDMResponse();
      break;
    case STATE_C_INITIALIZE:
    case STATE_C_TX_READY:
    case STATE_C_TX_DATA:
    case STATE_C_TX_DRAIN:
    case STATE_C_RX_WAIT_FOR_BREAK:
    case STATE_C_RX_WAIT_FOR_MARK:
    case STATE_C_RX_DATA:
    case STATE_C_RX_WAIT_FOR_DUB:
    case STATE_C_RX_IN_DUB:
    case STATE_C_RX_TIMEOUT:
    case STATE_C_COMPLETE:
    case STATE_C_BACKOFF:
    case STATE_R_INITIALIZE:
    case STATE_R_RX_PREPARE:
    case STATE_R_RX_BREAK:
    case STATE_R_RX_MARK:
    case STATE_R_RX_MBB:
    case STATE_R_RX_DATA:
    case STATE_R_TX_DATA:
    case STATE_R_TX_DRAIN:
    case STATE_R_TX_COMPLETE:
    case STATE_ERROR:
    case STATE_RESET:
      // Should never happen
      {}
  }
  SYS_INT_SourceStatusClear(INT_SOURCE_TIMER_3);
}

/*
 * @brief USART Interrupt handler.
 *
 * This is called for any of the following:
 *  - The USART TX buffer is empty.
 *  - The USART RX buffer has data.
 *  - A USART RX error has occurred.
 */
void __ISR(_UART_1_VECTOR, ipl6) Transceiver_UARTEvent() {
  if (SYS_INT_SourceStatusGet(INT_SOURCE_USART_1_TRANSMIT)) {
    if (g_transceiver.state == STATE_C_TX_DATA) {
      UART_TXBytes();
      if (g_transceiver.data_index == g_transceiver.active->size) {
        PLIB_USART_TransmitterInterruptModeSelect(
            g_hw_settings.usart, USART_TRANSMIT_FIFO_IDLE);
        g_transceiver.state = STATE_C_TX_DRAIN;
      }
    } else if (g_transceiver.state == STATE_C_TX_DRAIN) {
      // The last byte has been transmitted
      PLIB_TMR_Counter16BitClear(TMR_ID_3);
      PLIB_TMR_Period16BitSet(TMR_ID_3, 65535);  // 6.5 ms until overflow.
      PLIB_TMR_PrescaleSelect(TMR_ID_3, TMR_PRESCALE_VALUE_8);
      PLIB_TMR_Start(TMR_ID_3);

      g_transceiver.tx_frame_end = CoarseTimer_GetTime();
      SYS_INT_SourceDisable(INT_SOURCE_USART_1_TRANSMIT);
      PLIB_USART_TransmitterDisable(g_hw_settings.usart);

      if (g_transceiver.active->op == OP_TX_ONLY) {
        PLIB_USART_Disable(g_hw_settings.usart);
        SetMark();
        PLIB_TMR_Stop(TMR_ID_3);
        g_transceiver.state = STATE_C_COMPLETE;
      } else {
        // Switch to RX Mode.
        if (g_transceiver.active->op == OP_RDM_DUB) {
          g_transceiver.state = STATE_C_RX_WAIT_FOR_DUB;
          g_transceiver.data_index = 0;

          // Turn around the line
          EnableRX();
          UART_FlushRX();

          PLIB_IC_FirstCaptureEdgeSelect(INPUT_CAPTURE_MODULE, IC_EDGE_FALLING);
          PLIB_IC_Enable(INPUT_CAPTURE_MODULE);
          SYS_INT_SourceStatusClear(INT_SOURCE_INPUT_CAPTURE_2);
          SYS_INT_SourceEnable(INT_SOURCE_INPUT_CAPTURE_2);

          // TODO(simon) I think we can remove this because its done in the IC
          // ISR
          PLIB_USART_ReceiverEnable(g_hw_settings.usart);
          SYS_INT_SourceStatusClear(INT_SOURCE_USART_1_RECEIVE);
          SYS_INT_SourceEnable(INT_SOURCE_USART_1_RECEIVE);
          SYS_INT_SourceStatusClear(INT_SOURCE_USART_1_ERROR);
          SYS_INT_SourceEnable(INT_SOURCE_USART_1_ERROR);

<<<<<<< HEAD
        } else if (g_transceiver.active->op == OP_RDM_BROADCAST &&
                   g_timing_settings.rdm_broadcast_listen == 0) {
=======
        } else if (g_transceiver.active->type == T_OP_RDM_BROADCAST &&
                   g_timing_settings.rdm_broadcast_timeout == 0) {
>>>>>>> 1b098e41
          // Go directly to the complete state.
          PLIB_TMR_Stop(TMR_ID_3);
          g_transceiver.state = STATE_C_COMPLETE;
        } else {
          // Either T_OP_RDM_WITH_RESPONSE or a non-0 broadcast listen time.
<<<<<<< HEAD
          g_transceiver.rdm_wait_time = (
              g_transceiver.active->op == OP_RDM_BROADCAST ?
              g_timing_settings.rdm_broadcast_listen :
              g_timing_settings.rdm_wait_time);
          g_transceiver.state = STATE_C_RX_WAIT_FOR_BREAK;
=======
          g_transceiver.rdm_response_timeout = (
              g_transceiver.active->type == T_OP_RDM_BROADCAST ?
              g_timing_settings.rdm_broadcast_timeout :
              g_timing_settings.rdm_response_timeout);
          g_transceiver.state = STATE_RX_WAIT_FOR_BREAK;
>>>>>>> 1b098e41
          g_transceiver.data_index = 0;

          EnableRX();
          UART_FlushRX();

          PLIB_IC_FirstCaptureEdgeSelect(INPUT_CAPTURE_MODULE, IC_EDGE_FALLING);
          PLIB_IC_Enable(INPUT_CAPTURE_MODULE);
          SYS_INT_SourceStatusClear(INT_SOURCE_INPUT_CAPTURE_2);
          SYS_INT_SourceEnable(INT_SOURCE_INPUT_CAPTURE_2);
        }
      }
    } else if (g_transceiver.state == STATE_R_TX_DATA) {
      UART_TXBytes();
      if (g_transceiver.data_index == g_transceiver.active->size) {
        PLIB_USART_TransmitterInterruptModeSelect(
            g_hw_settings.usart, USART_TRANSMIT_FIFO_IDLE);
        g_transceiver.state = STATE_R_TX_DRAIN;
      }
    } else if (g_transceiver.state == STATE_R_TX_DRAIN) {
      EnableRX();
      SYS_INT_SourceDisable(INT_SOURCE_USART_1_TRANSMIT);
      PLIB_USART_TransmitterDisable(g_hw_settings.usart);
      g_transceiver.state = STATE_R_TX_COMPLETE;
    }
    SYS_INT_SourceStatusClear(INT_SOURCE_USART_1_TRANSMIT);
  } else if (SYS_INT_SourceStatusGet(INT_SOURCE_USART_1_RECEIVE)) {
    if (g_transceiver.state == STATE_C_RX_IN_DUB ||
        g_transceiver.state == STATE_C_RX_DATA) {
      if (UART_RXBytes()) {
        // RX buffer is full.
        PLIB_TMR_Stop(TMR_ID_3);
        SYS_INT_SourceDisable(INT_SOURCE_USART_1_RECEIVE);
        SYS_INT_SourceDisable(INT_SOURCE_USART_1_ERROR);
        PLIB_USART_ReceiverDisable(g_hw_settings.usart);
        ResetToMark();
        g_transceiver.result = T_RESULT_RX_INVALID;
        g_transceiver.state = STATE_C_COMPLETE;
      }
    } else if (g_transceiver.state == STATE_R_RX_DATA) {
      if (PLIB_USART_ErrorsGet(g_hw_settings.usart) & USART_ERROR_FRAMING) {
        // A framing error indicates a possible break.
        // Switch out of RX mode and back into the break state.
        SYS_INT_SourceDisable(INT_SOURCE_USART_1_RECEIVE);
        UART_FlushRX();
        PLIB_USART_ReceiverDisable(g_hw_settings.usart);

        // TODO(simon): how to handle this?
        // We need to make sure the last byte was delivered.
        RebaseTimer(g_transceiver.last_change);
        g_transceiver.data_index = 0;
        g_transceiver.event_index = 0;
        g_transceiver.state = STATE_R_RX_BREAK;
      } else if (UART_RXBytes()) {
        // RX buffer is full.
        // TODO(simon): What should we do here?
        SYS_INT_SourceDisable(INT_SOURCE_USART_1_RECEIVE);
        SYS_INT_SourceDisable(INT_SOURCE_USART_1_ERROR);
        PLIB_USART_ReceiverDisable(g_hw_settings.usart);

        g_transceiver.state = STATE_R_TX_COMPLETE;
      }
    }
    SYS_INT_SourceStatusClear(INT_SOURCE_USART_1_RECEIVE);
  } else if (SYS_INT_SourceStatusGet(INT_SOURCE_USART_1_ERROR)) {
    switch (g_transceiver.state) {
      case STATE_C_RX_IN_DUB:
        SYS_INT_SourceDisable(INT_SOURCE_INPUT_CAPTURE_2);
        PLIB_IC_Disable(INPUT_CAPTURE_MODULE);
        // Fall through
      case STATE_C_RX_DATA:
        PLIB_TMR_Stop(TMR_ID_3);
        SYS_INT_SourceDisable(INT_SOURCE_USART_1_RECEIVE);
        SYS_INT_SourceDisable(INT_SOURCE_USART_1_ERROR);
        PLIB_USART_ReceiverDisable(g_hw_settings.usart);
        ResetToMark();
        g_transceiver.state = STATE_C_COMPLETE;
        break;
      case STATE_C_INITIALIZE:
      case STATE_C_TX_READY:
      case STATE_C_IN_BREAK:
      case STATE_C_IN_MARK:
      case STATE_C_TX_DATA:
      case STATE_C_TX_DRAIN:
      case STATE_C_RX_WAIT_FOR_BREAK:
      case STATE_C_RX_WAIT_FOR_MARK:
      case STATE_C_RX_WAIT_FOR_DUB:
      case STATE_C_RX_TIMEOUT:
      case STATE_C_COMPLETE:
      case STATE_C_BACKOFF:
      case STATE_R_INITIALIZE:
      case STATE_R_RX_PREPARE:
      case STATE_R_RX_BREAK:
      case STATE_R_RX_MARK:
      case STATE_R_RX_DATA:
      case STATE_R_RX_MBB:
      case STATE_R_TX_WAITING:
      case STATE_R_TX_BREAK:
      case STATE_R_TX_MARK:
      case STATE_R_TX_DATA:
      case STATE_R_TX_DRAIN:
      case STATE_R_TX_COMPLETE:
      case STATE_ERROR:
      case STATE_RESET:
        // Should never happen.
        {}
    }
    SYS_INT_SourceStatusClear(INT_SOURCE_USART_1_ERROR);
  }
}

// Public API Functions
// ----------------------------------------------------------------------------
void Transceiver_Initialize(const TransceiverHardwareSettings* settings,
                            TransceiverEventCallback tx_callback,
                            TransceiverEventCallback rx_callback) {
  g_hw_settings = *settings;
  g_tx_callback = tx_callback;
  g_rx_callback = rx_callback;

  g_transceiver.state = STATE_R_INITIALIZE;
  g_transceiver.mode = T_MODE_RESPONDER;
  g_transceiver.desired_mode = T_MODE_RESPONDER;
  g_transceiver.data_index = 0;

  InitializeBuffers();
  ResetTimingSettings();

  // Setup the Break, TX Enable & RX Enable I/O Pins
  PLIB_PORTS_PinDirectionOutputSet(PORTS_ID_0,
                                   g_hw_settings.port,
                                   g_hw_settings.break_bit);
  PLIB_PORTS_PinDirectionOutputSet(PORTS_ID_0,
                                   g_hw_settings.port,
                                   g_hw_settings.tx_enable_bit);
  PLIB_PORTS_PinDirectionOutputSet(PORTS_ID_0,
                                   g_hw_settings.port,
                                   g_hw_settings.rx_enable_bit);

  // Setup the timer
  PLIB_TMR_ClockSourceSelect(TMR_ID_3, TMR_CLOCK_SOURCE_PERIPHERAL_CLOCK);
  PLIB_TMR_PrescaleSelect(TMR_ID_3, TMR_PRESCALE_VALUE_1);
  PLIB_TMR_Mode16BitEnable(TMR_ID_3);
  SYS_INT_VectorPrioritySet(INT_VECTOR_T3, INT_PRIORITY_LEVEL1);
  SYS_INT_VectorSubprioritySet(INT_VECTOR_T3, INT_SUBPRIORITY_LEVEL0);

  // Setup the UART
  PLIB_USART_BaudRateSet(g_hw_settings.usart,
                         SYS_CLK_PeripheralFrequencyGet(CLK_BUS_PERIPHERAL_1),
                         DMX_BAUD);
  PLIB_USART_HandshakeModeSelect(g_hw_settings.usart,
                                 USART_HANDSHAKE_MODE_SIMPLEX);
  PLIB_USART_OperationModeSelect(g_hw_settings.usart,
                                 USART_ENABLE_TX_RX_USED);
  PLIB_USART_LineControlModeSelect(g_hw_settings.usart, USART_8N2);
  PLIB_USART_SyncModeSelect(g_hw_settings.usart, USART_ASYNC_MODE);
  PLIB_USART_TransmitterInterruptModeSelect(g_hw_settings.usart,
                                            USART_TRANSMIT_FIFO_EMPTY);

  SYS_INT_VectorPrioritySet(INT_VECTOR_UART1, INT_PRIORITY_LEVEL6);
  SYS_INT_VectorSubprioritySet(INT_VECTOR_UART1, INT_SUBPRIORITY_LEVEL0);
  SYS_INT_SourceStatusClear(INT_SOURCE_USART_1_TRANSMIT);

  // Setup input capture
  PLIB_IC_Disable(INPUT_CAPTURE_MODULE);
  PLIB_IC_ModeSelect(INPUT_CAPTURE_MODULE, IC_INPUT_CAPTURE_EVERY_EDGE_MODE);
  PLIB_IC_FirstCaptureEdgeSelect(INPUT_CAPTURE_MODULE, IC_EDGE_RISING);
  PLIB_IC_TimerSelect(INPUT_CAPTURE_MODULE, IC_TIMER_TMR3);
  PLIB_IC_BufferSizeSelect(INPUT_CAPTURE_MODULE, IC_BUFFER_SIZE_16BIT);
  PLIB_IC_EventsPerInterruptSelect(INPUT_CAPTURE_MODULE,
                                   IC_INTERRUPT_ON_EVERY_CAPTURE_EVENT);

  SYS_INT_VectorPrioritySet(INT_VECTOR_IC2, INT_PRIORITY_LEVEL6);
  SYS_INT_VectorSubprioritySet(INT_VECTOR_IC2, INT_SUBPRIORITY_LEVEL0);
}

void Transceiver_SetMode(TransceiverMode mode) {
  if (mode == T_MODE_CONTROLLER) {
    SysLog_Print(SYSLOG_INFO, "Switching to Controller mode");
  } else {
    SysLog_Print(SYSLOG_INFO, "Switching to Responder mode");
  }

  g_transceiver.desired_mode = mode;
}

TransceiverMode Transceiver_GetMode() {
  return g_transceiver.mode;
}

void Transceiver_Tasks() {
  bool ok;
  LogStateChange();

  switch (g_transceiver.state) {
    case STATE_C_INITIALIZE:
      PLIB_TMR_Stop(TMR_ID_3);
      PLIB_USART_ReceiverDisable(g_hw_settings.usart);
      PLIB_USART_TransmitterDisable(g_hw_settings.usart);
      PLIB_USART_Disable(g_hw_settings.usart);
      PLIB_IC_Disable(INPUT_CAPTURE_MODULE);
      ResetToMark();
      g_transceiver.state = STATE_C_TX_READY;
      // Fall through
    case STATE_C_TX_READY:
      if (g_transceiver.desired_mode != T_MODE_CONTROLLER) {
        TakeNextBuffer();
        FreeActiveBuffer();
        SysLog_Print(SYSLOG_INFO, "Switched to responder mode");
        g_transceiver.mode = g_transceiver.desired_mode;
        g_transceiver.state = STATE_R_INITIALIZE;
        break;
      }

      if (!g_transceiver.next) {
        return;
      }
      // @pre Timer is not running.
      // @pre UART is disabled
      // @pre TX is enabled.
      // @pre RX is disabled.
      // @pre RX InputCapture is disabled.
      // @pre line in marking state

      TakeNextBuffer();

      // Reset state
      g_transceiver.found_expected_length = false;
      g_transceiver.expected_length = 0;
      g_transceiver.result = T_RESULT_TX_OK;
      memset(&g_timing, 0, sizeof(g_timing));

      // Prepare the UART
      // Set UART Interrupts when the buffer is empty.
      PLIB_USART_TransmitterInterruptModeSelect(g_hw_settings.usart,
                                                USART_TRANSMIT_FIFO_EMPTY);

      // Set break and start timer.
      g_transceiver.state = STATE_C_IN_BREAK;
      PLIB_TMR_PrescaleSelect(TMR_ID_3 , TMR_PRESCALE_VALUE_1);
      g_transceiver.tx_frame_start = CoarseTimer_GetTime();
      SetTimer(g_timing_settings.break_ticks);
      SetBreak();
      PLIB_TMR_Start(TMR_ID_3);

    case STATE_C_IN_BREAK:
    case STATE_C_IN_MARK:
      // Noop, wait for timer event
      break;
    case STATE_C_TX_DATA:
    case STATE_C_TX_DRAIN:
      // Noop, wait TX to complete.
      break;

    case STATE_C_RX_WAIT_FOR_BREAK:
      if (CoarseTimer_HasElapsed(g_transceiver.tx_frame_end,
                                 g_transceiver.rdm_response_timeout)) {
        SYS_INT_SourceDisable(INT_SOURCE_INPUT_CAPTURE_2);
        // Note: the IC ISR may have run between the case check and the
        // SourceDisable and switched us to STATE_C_RX_WAIT_FOR_MARK.
        SYS_INT_SourceDisable(INT_SOURCE_USART_1_RECEIVE);
        SYS_INT_SourceDisable(INT_SOURCE_USART_1_ERROR);
        PLIB_IC_Disable(INPUT_CAPTURE_MODULE);
        PLIB_TMR_Stop(TMR_ID_3);
        PLIB_USART_ReceiverDisable(g_hw_settings.usart);
        ResetToMark();
        g_transceiver.state = STATE_C_RX_TIMEOUT;
      }
      break;

    case STATE_C_RX_WAIT_FOR_MARK:
      // Disable interupts so we don't race
      SYS_INT_SourceDisable(INT_SOURCE_INPUT_CAPTURE_2);
      if (g_transceiver.state == STATE_C_RX_WAIT_FOR_MARK &&
          (PLIB_TMR_Counter16BitGet(TMR_ID_3) -
            g_timing.get_set_response.break_start >
            CONTROLLER_RX_BREAK_TIME_MAX)) {
        // Break was too long
        g_transceiver.result = T_RESULT_RX_INVALID;
        PLIB_TMR_Stop(TMR_ID_3);
        ResetToMark();
        g_transceiver.state = STATE_C_COMPLETE;
      } else {
        SYS_INT_SourceEnable(INT_SOURCE_INPUT_CAPTURE_2);
      }
      break;

    case STATE_C_RX_DATA:
      // TODO(simon): handle the timeout case here.
      // It's not a static timeout, rather it varies with the slot count.
      // PLIB_TMR_Stop(TMR_ID_3);
      break;

    case STATE_C_RX_WAIT_FOR_DUB:
      if (CoarseTimer_HasElapsed(g_transceiver.tx_frame_end,
                                 g_timing_settings.rdm_response_timeout)) {
        SYS_INT_SourceDisable(INT_SOURCE_INPUT_CAPTURE_2);
        // Note: the IC ISR may have run between the case check and the
        // SourceDisable and switched us to STATE_C_RX_IN_DUB.
        SYS_INT_SourceDisable(INT_SOURCE_USART_1_RECEIVE);
        SYS_INT_SourceDisable(INT_SOURCE_USART_1_ERROR);
        PLIB_IC_Disable(INPUT_CAPTURE_MODULE);
        PLIB_USART_ReceiverDisable(g_hw_settings.usart);
        PLIB_TMR_Stop(TMR_ID_3);
        ResetToMark();
        g_transceiver.state = STATE_C_RX_TIMEOUT;
      }
      break;
    case STATE_C_RX_IN_DUB:
      if ((PLIB_TMR_Counter16BitGet(TMR_ID_3) - g_timing.dub_response.start >
           g_timing_settings.rdm_dub_response_limit)) {
        // The UART Error interupt may have fired, putting us into
        // STATE_C_COMPLETE, already.
        SYS_INT_SourceDisable(INT_SOURCE_INPUT_CAPTURE_2);
        SYS_INT_SourceDisable(INT_SOURCE_USART_1_RECEIVE);
        SYS_INT_SourceDisable(INT_SOURCE_USART_1_ERROR);
        PLIB_IC_Disable(INPUT_CAPTURE_MODULE);
        PLIB_USART_ReceiverDisable(g_hw_settings.usart);
        PLIB_TMR_Stop(TMR_ID_3);
        ResetToMark();
        // We got at least a falling edge, so this should probably be
        // considered a collision, rather than a timeout.
        g_transceiver.state = STATE_C_COMPLETE;
      }
      break;

    case STATE_C_RX_TIMEOUT:
      SysLog_Message(SYSLOG_INFO, "RX timeout");
      g_transceiver.state = STATE_C_COMPLETE;
      g_transceiver.result = T_RESULT_RX_TIMEOUT;
      break;
    case STATE_C_COMPLETE:
      if (g_transceiver.active->op == OP_RDM_DUB) {
        SysLog_Print(SYSLOG_INFO, "First DUB: %d", g_timing.dub_response.start);
        SysLog_Print(SYSLOG_INFO, "Last DUB: %d", g_timing.dub_response.end);
      }
      if (g_transceiver.active->op == OP_RDM_WITH_RESPONSE) {
        SysLog_Print(SYSLOG_INFO, "break: %d",
                     g_timing.get_set_response.break_start);
        SysLog_Print(SYSLOG_INFO, "mark start: %d, end: %d",
                     g_timing.get_set_response.mark_start,
                     g_timing.get_set_response.mark_end);
        SysLog_Print(SYSLOG_INFO, "Break: %d, Mark: %d",
                     (g_timing.get_set_response.mark_start -
                      g_timing.get_set_response.break_start),
                     (g_timing.get_set_response.mark_end -
                      g_timing.get_set_response.mark_start));
      }
      FrameComplete();
      g_transceiver.state = STATE_C_BACKOFF;
      // Fall through
    case STATE_C_BACKOFF:
      // From E1.11, the min break-to-break time is 1.204ms.
      //
      // From E1.20:
      //  - If DUB, the min EOF to break is 5.8ms
      //  - If bcast, the min EOF to break is 0.176ms
      //  - If lost response, the min EOF to break is 3.0ms
      //  - Any other packet, min EOF to break is 176uS.
      ok = CoarseTimer_HasElapsed(g_transceiver.tx_frame_start, 13);

      switch (g_transceiver.active->op) {
        case OP_TX_ONLY:
          // 176uS min, rounds to 0.2ms.
          ok &= CoarseTimer_HasElapsed(g_transceiver.tx_frame_end, 2);
          break;
        case OP_RDM_DUB:
          // It would be nice to be able to reduce this if we didn't get a
          // response, but the standard doesn't allow this.
          ok &= CoarseTimer_HasElapsed(g_transceiver.tx_frame_end, 58);
          break;
        case OP_RDM_BROADCAST:
          ok &= CoarseTimer_HasElapsed(g_transceiver.tx_frame_end, 2);
          break;
        case OP_RDM_WITH_RESPONSE:
          // TODO(simon):
          // We can probably make this faster, since the 3ms only
          // applies for no responses. If we do get a response, then it's only
          // a 0.176ms delay, from the end of the responder frame.
          ok &= CoarseTimer_HasElapsed(g_transceiver.tx_frame_end, 30);
          break;
        case OP_RDM_DUB_RESPONSE:
        case OP_RDM_RESEPONSE:
        case OP_RX:
          // Noop
          {}
      }

      if (ok) {
        FreeActiveBuffer();
        g_transceiver.state = STATE_C_TX_READY;
      }
      break;
    case STATE_R_INITIALIZE:
      // This is done once when we switch to Responder mode
      // Reset the UART
      PLIB_USART_ReceiverDisable(g_hw_settings.usart);
      PLIB_USART_TransmitterDisable(g_hw_settings.usart);
      PLIB_USART_Enable(g_hw_settings.usart);
      UART_FlushRX();

      // Put us into RX mode
      EnableRX();

      // Setup the timer
      PLIB_TMR_Counter16BitClear(TMR_ID_3);
      PLIB_TMR_Period16BitSet(TMR_ID_3, 65535);  // 6.5 ms until overflow.
      PLIB_TMR_PrescaleSelect(TMR_ID_3, TMR_PRESCALE_VALUE_8);
      PLIB_TMR_Start(TMR_ID_3);

      // Fall through
    case STATE_R_RX_PREPARE:
      // Setup RX buffer
      if (!g_transceiver.active) {
        if (g_transceiver.free_size == 0) {
          SysLog_Message(SYSLOG_INFO, "Lost buffers!");
          g_transceiver.state = STATE_ERROR;
          return;
        }

        g_transceiver.active =
          g_transceiver.free_list[g_transceiver.free_size - 1];
        g_transceiver.free_size--;
      }

      // Reset state variables.
      g_timing.request.break_time = 0;
      g_timing.request.mark_time = 0;
      g_transceiver.data_index = 0;
      g_transceiver.event_index = 0;
      g_transceiver.active->op = OP_RX;

      g_transceiver.state = STATE_R_RX_MBB;

      // Catch the next falling edge.
      SYS_INT_SourceDisable(INT_SOURCE_INPUT_CAPTURE_2);
      SYS_INT_SourceStatusClear(INT_SOURCE_INPUT_CAPTURE_2);
      PLIB_IC_Disable(INPUT_CAPTURE_MODULE);
      PLIB_IC_FirstCaptureEdgeSelect(INPUT_CAPTURE_MODULE, IC_EDGE_FALLING);
      PLIB_IC_Enable(INPUT_CAPTURE_MODULE);
      SYS_INT_SourceEnable(INT_SOURCE_INPUT_CAPTURE_2);

      // Fall through
    case STATE_R_RX_MBB:
      // noop, waiting for IC event

      SYS_INT_SourceDisable(INT_SOURCE_INPUT_CAPTURE_2);
      if (g_transceiver.desired_mode != T_MODE_RESPONDER) {
        g_transceiver.mode = g_transceiver.desired_mode;
        PLIB_IC_Disable(INPUT_CAPTURE_MODULE);
        PLIB_TMR_Stop(TMR_ID_3);
        FreeActiveBuffer();
        SysLog_Print(SYSLOG_INFO, "Switched to controller mode");
        g_transceiver.state = STATE_C_INITIALIZE;
        break;
      }
      SYS_INT_SourceEnable(INT_SOURCE_INPUT_CAPTURE_2);
      break;

    case STATE_R_RX_BREAK:
      // noop, waiting for IC event
      break;
    case STATE_R_RX_MARK:
      // noop, waiting for IC event
      break;

    case STATE_R_RX_DATA:
      SYS_INT_SourceDisable(INT_SOURCE_USART_1_RECEIVE);

      if (g_transceiver.data_index) {
        // Got at least one byte, so we have the start code.
        // Check the time since the last byte.
        if ((g_transceiver.active->data[0] == RDM_START_CODE &&
             CoarseTimer_HasElapsed(g_transceiver.last_byte_coarse,
                                    RDM_INTERSLOT_TIMEOUT)) ||
            CoarseTimer_HasElapsed(g_transceiver.last_byte_coarse,
                                   DMX_INTERSLOT_TIMEOUT)) {
          // RDM inter-slot timeout
          PLIB_USART_ReceiverDisable(g_hw_settings.usart);
          g_transceiver.state = STATE_R_RX_PREPARE;
          break;
        }
      }

      if (g_transceiver.event_index != g_transceiver.data_index) {
        RXFrameEvent();
        g_transceiver.event_index = g_transceiver.data_index;
      }

      if (g_transceiver.next) {
        PrepareRDMResponse();
      } else {
        // Continue receiving
        SYS_INT_SourceEnable(INT_SOURCE_USART_1_RECEIVE);
      }
      break;
    case STATE_R_TX_WAITING:
    case STATE_R_TX_BREAK:
    case STATE_R_TX_MARK:
      // noop, waiting for timer event.
      break;
    case STATE_R_TX_DATA:
      // noop
      break;
    case STATE_R_TX_DRAIN:
      FreeActiveBuffer();
      break;
    case STATE_R_TX_COMPLETE:
      PLIB_TMR_Period16BitSet(TMR_ID_3, 65535);
      g_transceiver.data_index = 0;
      g_transceiver.state = STATE_R_RX_PREPARE;
      break;
    case STATE_RESET:
      g_transceiver.mode = g_transceiver.desired_mode;
      g_transceiver.state = (g_transceiver.mode == T_MODE_RESPONDER ?
          STATE_R_INITIALIZE : STATE_C_INITIALIZE);
      break;
    case STATE_ERROR:
      break;
  }
}

/*
 * Queue an operation.
 * @param token The token for this operation.
 * @param start_code The start code for the outgoing frame.
 * @param op The type of operation.
 * @param data The frame's slot data.
 * @param size The number of slots.
 * @returns true if the operation was queued, false if the buffer was full.
 */
bool Transceiver_QueueFrame(uint8_t token, uint8_t start_code,
                            InternalOperation op, const uint8_t* data,
                            unsigned int size) {
  if (g_transceiver.mode == T_MODE_RESPONDER || g_transceiver.free_size == 0) {
    return false;
  }

  g_transceiver.next = g_transceiver.free_list[g_transceiver.free_size - 1];
  g_transceiver.free_size--;

  if (size > DMX_FRAME_SIZE) {
    size = DMX_FRAME_SIZE;
  }
  g_transceiver.next->size = size + 1;  // include start code.
  g_transceiver.next->op = op;
  g_transceiver.next->token = token;
  g_transceiver.next->data[0] = start_code;
  SysLog_Print(SYSLOG_INFO, "Start code %d", start_code);
  memcpy(&g_transceiver.next->data[1], data, size);
  return true;
}

bool Transceiver_QueueDMX(uint8_t token, const uint8_t* data,
                          unsigned int size) {
  return Transceiver_QueueFrame(
      token, NULL_START_CODE, OP_TX_ONLY, data, size);
}

bool Transceiver_QueueASC(uint8_t token, uint8_t start_code,
                          const uint8_t* data, unsigned int size) {
  return Transceiver_QueueFrame(
      token, start_code, OP_TX_ONLY, data, size);
}

bool Transceiver_QueueRDMDUB(uint8_t token, const uint8_t* data,
                             unsigned int size) {
  return Transceiver_QueueFrame(
      token, RDM_START_CODE, OP_RDM_DUB,
      data, size);
}

bool Transceiver_QueueRDMRequest(uint8_t token, const uint8_t* data,
                                 unsigned int size, bool is_broadcast) {
  return Transceiver_QueueFrame(
      token, RDM_START_CODE,
      is_broadcast ? OP_RDM_BROADCAST : OP_RDM_WITH_RESPONSE,
      data, size);
}

bool Transceiver_QueueRDMResponse(bool include_break,
                                  const IOVec* data,
                                  unsigned int iov_count) {
  if (g_transceiver.free_size == 0) {
    return false;
  }

  g_transceiver.next = g_transceiver.free_list[g_transceiver.free_size - 1];
  g_transceiver.free_size--;

  unsigned int i = 0;
  uint16_t offset = 0;
  for (; i != iov_count; i++) {
    if (offset + data[i].length > BUFFER_SIZE) {
      memcpy(g_transceiver.next->data + offset, data[i].base,
             BUFFER_SIZE - offset);
      offset = BUFFER_SIZE;
      SysLog_Message(SYSLOG_ERROR, "Truncated RDM response");
      break;
    } else {
      memcpy(g_transceiver.next->data + offset, data[i].base, data[i].length);
      offset += data[i].length;
    }
  }
  g_transceiver.next->size = offset;
  g_transceiver.next->op = include_break ? OP_RDM_WITH_RESPONSE :
                           OP_RDM_DUB_RESPONSE;
  return true;
}

/*
 *  This is called by the MessageHandler, so we know we're not in _Tasks or an
 *  ISR.
 */
void Transceiver_Reset() {
  // Disable & clear all interrupts.
  SYS_INT_SourceDisable(INT_SOURCE_USART_1_TRANSMIT);
  SYS_INT_SourceStatusClear(INT_SOURCE_USART_1_TRANSMIT);
  SYS_INT_SourceDisable(INT_SOURCE_USART_1_RECEIVE);
  SYS_INT_SourceStatusClear(INT_SOURCE_USART_1_RECEIVE);
  SYS_INT_SourceDisable(INT_SOURCE_USART_1_ERROR);
  SYS_INT_SourceStatusClear(INT_SOURCE_USART_1_ERROR);

  InitializeBuffers();

  // Reset Timer
  SYS_INT_SourceDisable(INT_SOURCE_TIMER_3);
  SYS_INT_SourceStatusClear(INT_SOURCE_TIMER_3);
  PLIB_TMR_Stop(TMR_ID_3);

  // Reset IC
  SYS_INT_SourceDisable(INT_SOURCE_INPUT_CAPTURE_2);
  SYS_INT_SourceStatusClear(INT_SOURCE_INPUT_CAPTURE_2);
  PLIB_IC_Disable(INPUT_CAPTURE_MODULE);

  // Reset UART
  PLIB_USART_ReceiverDisable(g_hw_settings.usart);
  PLIB_USART_TransmitterDisable(g_hw_settings.usart);
  PLIB_USART_Disable(g_hw_settings.usart);

  // Reset buffers in case we got into a weird state.
  InitializeBuffers();

  // Reset all timing configuration.
  ResetTimingSettings();

  // Set us back into the TX Mark state.
  ResetToMark();

  g_transceiver.state = STATE_RESET;
}

bool Transceiver_SetBreakTime(uint16_t break_time_us) {
  if (break_time_us < 44 || break_time_us > 800) {
    return false;
  }
  g_timing_settings.break_time = break_time_us;
  uint16_t ticks = MicroSecondsToTicks(break_time_us);
  g_timing_settings.break_ticks = ticks - BREAK_FUDGE_FACTOR;
  SysLog_Print(SYSLOG_INFO, "Break ticks is %d", ticks);
  return true;
}

uint16_t Transceiver_GetBreakTime() {
  return g_timing_settings.break_time;
}

bool Transceiver_SetMarkTime(uint16_t mark_time_us) {
  if (mark_time_us < 4 || mark_time_us > 800) {
    return false;
  }
  g_timing_settings.mark_time = mark_time_us;
  uint16_t ticks = MicroSecondsToTicks(mark_time_us);
  g_timing_settings.mark_ticks = ticks - MARK_FUDGE_FACTOR;
  SysLog_Print(SYSLOG_INFO, "MAB ticks is %d", ticks);
  return true;
}

uint16_t Transceiver_GetMarkTime() {
  return g_timing_settings.mark_time;
}

bool Transceiver_SetRDMBroadcastTimeout(uint16_t delay) {
  if (delay > 50) {
    return false;
  }
  g_timing_settings.rdm_broadcast_timeout = delay;
  SysLog_Print(SYSLOG_INFO, "Bcast timeout: %d",
               g_timing_settings.rdm_broadcast_timeout);
  return true;
}

uint16_t Transceiver_GetRDMBroadcastTimeout() {
  return g_timing_settings.rdm_broadcast_timeout;
}

bool Transceiver_SetRDMResponseTimeout(uint16_t delay) {
  if (delay < 10 || delay > 50) {
    return false;
  }
  g_timing_settings.rdm_response_timeout = delay;
  return true;
}

uint16_t Transceiver_GetRDMResponseTimeout() {
  return g_timing_settings.rdm_response_timeout;
}

bool Transceiver_SetRDMDUBResponseLimit(uint16_t limit) {
  if (limit < 10000 || limit > 35000) {
    return false;
  }
  g_timing_settings.rdm_dub_response_limit = limit;
  return true;
}

uint16_t Transceiver_GetRDMDUBResponseLimit() {
  return g_timing_settings.rdm_dub_response_limit;
}

bool Transceiver_SetRDMResponderDelay(uint16_t delay) {
  if (delay < MINIMUM_RESPONDER_DELAY || delay > MAXIMUM_RESPONDER_DELAY) {
    return false;
  }
  g_timing_settings.rdm_responder_delay = delay;
  uint16_t max_jitter = MAXIMUM_RESPONDER_DELAY - delay;
  g_timing_settings.rdm_responder_jitter = (
    g_timing_settings.rdm_responder_jitter < max_jitter ?
    g_timing_settings.rdm_responder_jitter : max_jitter);
  return true;
}

uint16_t Transceiver_GetRDMResponderDelay() {
  return g_timing_settings.rdm_responder_delay;
}

bool Transceiver_SetRDMResponderJitter(uint16_t max_jitter) {
  if (max_jitter >
      MAXIMUM_RESPONDER_DELAY - g_timing_settings.rdm_responder_delay) {
    return false;
  }
  g_timing_settings.rdm_responder_jitter = max_jitter;
  return true;
}

uint16_t Transceiver_GetRDMResponderJitter() {
  return g_timing_settings.rdm_responder_jitter;
}<|MERGE_RESOLUTION|>--- conflicted
+++ resolved
@@ -47,12 +47,11 @@
 
 #define INPUT_CAPTURE_MODULE IC_ID_2
 
-<<<<<<< HEAD
 #define BUFFER_SIZE (DMX_FRAME_SIZE + 1)
 
 #define RDM_INTERSLOT_TIMEOUT 21  // In 10ths of a ms
 #define DMX_INTERSLOT_TIMEOUT 10000  // In 10ths of a ms
-=======
+
 /*
  * @brief The minimum break time for responders to receive
  *
@@ -80,7 +79,6 @@
  * E1.20
  */
 #define MAXIMUM_RESPONDER_DELAY 20000
->>>>>>> 1b098e41
 
 typedef enum {
   // Controller states
@@ -212,19 +210,12 @@
   uint16_t break_ticks;
   uint16_t mark_time;
   uint16_t mark_ticks;
-<<<<<<< HEAD
-  uint16_t rdm_broadcast_listen;
-  uint16_t rdm_wait_time;
-  uint16_t rdm_dub_response_time;
-} TimingSettings;
-=======
   uint16_t rdm_broadcast_timeout;
   uint16_t rdm_response_timeout;
   uint16_t rdm_dub_response_limit;
   uint16_t rdm_responder_delay;
   uint16_t rdm_responder_jitter;
-} TransceiverTimingSettings;
->>>>>>> 1b098e41
+} TimingSettings;
 
 // The TX / RX buffers
 static TransceiverBuffer buffers[NUMBER_OF_BUFFERS];
@@ -784,31 +775,18 @@
           SYS_INT_SourceStatusClear(INT_SOURCE_USART_1_ERROR);
           SYS_INT_SourceEnable(INT_SOURCE_USART_1_ERROR);
 
-<<<<<<< HEAD
         } else if (g_transceiver.active->op == OP_RDM_BROADCAST &&
-                   g_timing_settings.rdm_broadcast_listen == 0) {
-=======
-        } else if (g_transceiver.active->type == T_OP_RDM_BROADCAST &&
                    g_timing_settings.rdm_broadcast_timeout == 0) {
->>>>>>> 1b098e41
           // Go directly to the complete state.
           PLIB_TMR_Stop(TMR_ID_3);
           g_transceiver.state = STATE_C_COMPLETE;
         } else {
           // Either T_OP_RDM_WITH_RESPONSE or a non-0 broadcast listen time.
-<<<<<<< HEAD
-          g_transceiver.rdm_wait_time = (
+          g_transceiver.rdm_response_timeout = (
               g_transceiver.active->op == OP_RDM_BROADCAST ?
-              g_timing_settings.rdm_broadcast_listen :
-              g_timing_settings.rdm_wait_time);
-          g_transceiver.state = STATE_C_RX_WAIT_FOR_BREAK;
-=======
-          g_transceiver.rdm_response_timeout = (
-              g_transceiver.active->type == T_OP_RDM_BROADCAST ?
               g_timing_settings.rdm_broadcast_timeout :
               g_timing_settings.rdm_response_timeout);
-          g_transceiver.state = STATE_RX_WAIT_FOR_BREAK;
->>>>>>> 1b098e41
+          g_transceiver.state = STATE_C_RX_WAIT_FOR_BREAK;
           g_transceiver.data_index = 0;
 
           EnableRX();
