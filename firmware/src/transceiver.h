/*
 * This library is free software; you can redistribute it and/or
 * modify it under the terms of the GNU Lesser General Public
 * License as published by the Free Software Foundation; either
 * version 2.1 of the License, or (at your option) any later version.
 *
 * This library is distributed in the hope that it will be useful,
 * but WITHOUT ANY WARRANTY; without even the implied warranty of
 * MERCHANTABILITY or FITNESS FOR A PARTICULAR PURPOSE.  See the GNU
 * Lesser General Public License for more details.
 *
 * You should have received a copy of the GNU Lesser General Public
 * License along with this library; if not, write to the Free Software
 * Foundation, Inc., 51 Franklin Street, Fifth Floor, Boston, MA 02110-1301 USA
 *
 * transceiver.h
 * Copyright (C) 2015 Simon Newton
 */

/**
 * @defgroup transceiver Transceiver
 * @brief The DMX512 / RDM Transceiver
 *
 * This module handles communications on the RS485 line.
 *
 * The transceiver can be in either controller or responder mode. Modes can be
 * changed with Transceiver_SetMode().
 *
 * @par Controller Mode
 *
 * In controller mode, operations can be triggered by calling one of:
 *  - Transceiver_QueueDMX();
 *  - Transceiver_QueueASC();
 *  - Transceiver_QueueRDMDUB();
 *  - Transceiver_QueueRDMRequest();
 *
 * When the operation completes, the TransceiverEventCallback will be run, with
 * the result of the operation. See @ref controller_sm
 * "Controller State Machine".
 *
 * @par Responder Mode
 *
 * In responder mode, the TransceiverEventCallback will be run when a frame is
<<<<<<< HEAD
 *   received. The handler should call Transceiver_QueueRDMResponse() to send a
 *   response frame.
=======
 *   received. See @ref responder_sm "Responder State Machine".
>>>>>>> 1b098e41
 *
 * @addtogroup transceiver
 * @{
 * @file transceiver.h
 * @brief The DMX512 / RDM Transceiver
 */

#ifndef FIRMWARE_SRC_TRANSCEIVER_H_
#define FIRMWARE_SRC_TRANSCEIVER_H_

#include <stdint.h>
#include <stdbool.h>

#include "iovec.h"
#include "system_config.h"
#include "peripheral/ports/plib_ports.h"
#include "peripheral/usart/plib_usart.h"

#ifdef __cplusplus
extern "C" {
#endif

/**
 * @brief The operating modes of the transciever.
 */
typedef enum {
  T_MODE_CONTROLLER,  //!< An RDM controller / source of DMX512
  T_MODE_RESPONDER,  //!< An RDM device / receiver of DMX512.
} TransceiverMode;

/**
 * @brief Identifies the type of transceiver operation.
 *
 * Certain start-codes such as RDM may result in bi-directional communication.
 * There is also a difference between DUB response and normal GET/SET responses
 * as the latter require a break.
 */
typedef enum {
  T_OP_TX_ONLY,  //!< No response (DMX512) or ASC.
  T_OP_RDM_DUB,  //!< An RDM Discovery Unique Branch
  T_OP_RDM_BROADCAST,  //!< A broadcast Get / Set Request.
  T_OP_RDM_WITH_RESPONSE,  //!< A RDM Get / Set Request.
  T_OP_RX  //!< Receive mode.
} TransceiverOperation;

/**
 * @brief The result of an operation.
 */
typedef enum {
  /**
   * @brief The frame was sent sucessfully and no response was expected.
   */
  T_RESULT_TX_OK,
  T_RESULT_TX_ERROR,  //!< A TX error occurred.
  T_RESULT_RX_DATA,  //!< Data was received.
  T_RESULT_RX_TIMEOUT,  //!< No response was received within the RDM wait time.
  T_RESULT_RX_INVALID,  //!< Invalid data received.

  T_RESULT_RX_START_FRAME,  //!< A frame was received
  T_RESULT_RX_CONTINUE_FRAME  //!< A frame was received
} TransceiverOperationResult;

/**
 * @brief The timing measurements for an operation.
 */
typedef union {
  /**
   * @brief The timing measurments for a DUB transaction.
   *
   * All times are measured in 10ths of a microsecond from the end of the DUB
   * frame.
   */
  struct {
    uint16_t start;  //!< The start of the discovery response.
    uint16_t end;  //!< The end of the discovery response.
  } dub_response;

  /**
   * @brief The timing measurments for a Get / Set transaction.
   *
   * All times are measured in 10ths of a microsecond from the end of the DUB
   * frame.
   */
  struct {
    uint16_t break_start;  //!< The start of the break.
    uint16_t mark_start;  //!< The start of the mark / end of the break.
    uint16_t mark_end;  //!< The end of the mark.
  } get_set_response;

  /**
   * @brief The timing measurements for an incoming frame.
   *
   * This may be a DMX frame, a RDM frame or an ASC frame.
   */
  struct {
    uint16_t break_time;  //!< The break time in 10ths of a uS
    uint16_t mark_time;  //!< The mark time in 10ths of a uS.
  } request;
} TransceiverTiming;

/**
 * @brief A transceiver event.
 *
 * In controller mode an event occurs when:
 *  - A DMX frame has been completely sent.
 *  - A TX error occured.
 *  - A RDM frame has been broadcast.
 *  - A RDM response (either DUB or Get/Set) has been received.
 *  - A RDM timeout has occured.
 *
 * In responder mode, events occur when a frame is received.
 */
typedef struct {
  /**
   * @brief The Token associated with the operation.
   *
   * This will match the token passed in to Transceiver_QueueDMX(),
   * Transceiver_QueueASC(), Transceiver_QueueRDMDUB() or
   * Transceiver_QueueRDMRequest().
   *
   * In responder mode, the token will be 0.
   */
  uint8_t token;

  /**
   * @brief The type of operation that triggered the event.
   */
  TransceiverOperation op;

  /**
   * @brief The result of the operation.
   */
  TransceiverOperationResult result;

  /**
   * @brief The received data. May be null.
   */
  const uint8_t *data;

  /**
   * @brief The length of the received data.
   */
  unsigned int length;

  /**
   * @brief The timing parameters associated with the operation.
   *
   * This may be NULL, if no timing information was available.
   */
  TransceiverTiming *timing;
} TransceiverEvent;

/**
 * @brief The callback run when a transceiver event occurs.
 *
 * The pointer is valid for the lifetime of the function call.
 */
typedef bool (*TransceiverEventCallback)(const TransceiverEvent *event);

/**
 * @brief The hardware settings to use for the Transceiver.
 */
typedef struct {
  USART_MODULE_ID usart;  //!< The USART module to use
  PORTS_CHANNEL port;  //!< The port to use for control signals.
  PORTS_BIT_POS break_bit;  //!< The port bit to use to generate breaks.
  PORTS_BIT_POS rx_enable_bit;  //!< The RX Enable bit.
  PORTS_BIT_POS tx_enable_bit;  //!< The TX Enable bit.
} TransceiverHardwareSettings;

/**
 * @brief Initialize the transceiver.
 * @param settings The settings to use for the transceiver.
 * @param tx_callback The callback to run when a transceiver TX event occurs.
 * @param rx_callback The callback to run when a transceiver RX event occurs.
 *
 * If PIPELINE_TRANSCEIVER_TX_EVENT is defined in system_pipeline.h, the macro
 * will override the value of tx_callback.
 * If PIPELINE_TRANSCEIVER_RX_EVENT is defined in system_pipeline.h, the macro
 * will override the value of rx_callback.
 */
void Transceiver_Initialize(const TransceiverHardwareSettings *settings,
                            TransceiverEventCallback tx_callback,
                            TransceiverEventCallback rx_callback);

/**
 * @brief Change the operating mode of the transceiver.
 * @param mode the new operating mode.
 *
 * After any in-progress operation completes, then next call to
 * Transceiver_Tasks() will result in the mode change.
 */
void Transceiver_SetMode(TransceiverMode mode);

/**
 * @brief The operating mode of the transceiver.
 * @returns the current operating mode.
 */
TransceiverMode Transceiver_GetMode();

/**
 * @brief Perform the periodic transceiver tasks.
 *
 * This should be called in the main event loop.
 */
void Transceiver_Tasks();

/**
 * @brief Queue a DMX frame for transmission.
 * @param token The token for this operation.
 * @param data The DMX data, excluding the start code.
 * @param size The size of the DMX data, excluding the start code.
 * @returns true if the frame was accepted and buffered, false if the transmit
 *   buffer is full.
 */
bool Transceiver_QueueDMX(uint8_t token, const uint8_t* data,
                          unsigned int size);

/**
 * @brief Queue an alternate start code (ASC) frame for transmission.
 * @param token The token for this operation.
 * @param start_code the alternate start code.
 * @param data The ASC data, excluding the start code.
 * @param size The size of the data, excluding the start code.
 * @returns true if the frame was accepted and buffered, false if the transmit
 *   buffer is full.
 */
bool Transceiver_QueueASC(uint8_t token, uint8_t start_code,
                          const uint8_t* data, unsigned int size);

/**
 * @brief Queue an RDM DUB operation.
 * @param token The token for this operation.
 * @param data The RDM DUB data, excluding the start code.
 * @param size The size of the RDM DUB data, excluding the start code.
 * @returns true if the frame was accepted and buffered, false if the transmit
 *   buffer is full.
 */
bool Transceiver_QueueRDMDUB(uint8_t token, const uint8_t* data,
                             unsigned int size);

/**
 * @brief Queue an RDM Get / Set operation.
 * @param token The token for this operation.
 * @param data The RDM data, excluding the start code.
 * @param size The size of the RDM data, excluding the start code.
 * @param is_broadcast True if this is a broadcast request.
 * @returns true if the frame was accepted and buffered, false if the transmit
 *   buffer is full.
 */
bool Transceiver_QueueRDMRequest(uint8_t token, const uint8_t* data,
                                 unsigned int size, bool is_broadcast);

/**
 * @brief Queue an RDM Response.
 * @param include_break true if this response requires a break
 * @param iov The data to send in the response
 * @param iov_count The number of IOVecs.
 * @returns true if the frame was accepted and buffered, false if the transmit
 *   buffer is full.
 */
bool Transceiver_QueueRDMResponse(bool include_break,
                                  const IOVec* iov,
                                  unsigned int iov_count);

/**
 * @brief Reset the transceiver state.
 *
 * This can be used to recover from an error. The line will be placed back into
 * a MARK state.
 */
void Transceiver_Reset();

/**
 * @brief Set the break (space) time.
 * @param break_time_us the break time in micro-seconds, values are 44 to 800
 *   inclusive.
 * @returns true if the break time was updated, false if the value was out of
 *   range.
 *
 * The default time is 176 uS. Table 6 in E1.11 lists the minimum break time as
 * 92uS but the 1990 standard allows 88uS. We go down to 44 uS for testing
 * purposes. Table 3-1 in E1.20 lists the minimum break as 176uS and the
 * maximum as 352uS.
 */
bool Transceiver_SetBreakTime(uint16_t break_time_us);

/**
 * @brief Return the current configured break time.
 * @returns The break time in micro-seconds.
 * @sa Transceiver_SetBreakTime
 */
uint16_t Transceiver_GetBreakTime();

/**
 * @brief Set the mark-after-break (MAB) time.
 * @param mark_time_us the mark time in micro-seconds, values are 4 to 800
 *   inclusive.
 * @returns true if the mark time was updated, false if the value was out of
 *   range.
 *
 * The default is 12uS. Table 6 in E1.11 allows 12uS to 1s. Table 3-1 in E1.20
 * allows 12 to 88uS. We go down to 4 uS for testing purposes.
 */
bool Transceiver_SetMarkTime(uint16_t mark_time_us);

/**
 * @brief Return the current configured mark-after-break (MAB) time.
 * @returns The MAB time in micro-seconds.
 * @sa Transceiver_SetMarkTime.
 */
uint16_t Transceiver_GetMarkTime();

/**
 * @brief Set the controller timeout for broadcast RDM commands.
 * @param delay the time to wait for a broadcast response, in 10ths of a
 *   millisecond. Valid values are 0 to 50 (0 to 5ms).
 * @returns true if the broadcast timeout was updated, false if the value
 *   was out of range.
 *
 * With the exception of a DUB, an RDM controller usually doesn't listen for
 * responses after sending a broadcast command. However for testing purposes we
 * want to be able to listen for responders that incorrectly reply to non-DUB
 * broadcasts.
 */
bool Transceiver_SetRDMBroadcastTimeout(uint16_t delay);

/**
 * @brief Return the current controller timeout for broadcast RDM commands.
 * @returns The RDM broadcast listen time, in 10ths of a millisecond.
 */
uint16_t Transceiver_GetRDMBroadcastTimeout();

/**
 * @brief Set the controller's RDM response timeout.
 * @param delay the time to wait in 10ths of a millisecond. Valid values
 *   are 10 - 50 (1 - 5ms). Values < 28 are outside the specification but may
 *   be used for testing.
 * @returns true if time was updated, false if the value was out of range.
 *
 * This response timeout is the time the controller waits for an RDM response
 * before considering the response missing. This is used for both DISCOVERY and
 * GET/SET commands. The limits for broadcast commands is controlled with
 * Transceiver_SetRDMBroadcastTimeout().
 *
 * The default value is 28 (2.8mS), see Lines 1 & 3, Table 3-2, E1.20.
 *
 * By setting the value less than 28, we can cause responders that are at the
 * limits of the specification to fail. By setting the value more than 28, we
 * can accomodate responders that are out-of-spec.
 */
bool Transceiver_SetRDMResponseTimeout(uint16_t delay);

/**
 * @brief Return the controller's RDM response timeout.
 * @returns The controller RDM response timeout, in 10ths of a millisecond.
 * @sa Transceiver_SetRDMResponseTimeout
 */
uint16_t Transceiver_GetRDMResponseTimeout();

/**
 * @brief Set the maximum time allowed for a DUB response.
 * @param limit the maximum time to wait from the start of the DUB response
 * until the end, in 10ths of a microseconds. Valid values are 10000 - 35000
 * (1 - 3.5ms). Values < 28000 are outside the specification but may be used
 * for testing.
 * @returns true if time was updated, false if the value was out of range.
 *
 * The default value is 29000 (2.9mS), see Line 3, Table 3-3, E1.20.
 *
 * By setting the value less than 29000, we can cause responders that are at the
 * limits of the specification to fail. By setting the value to more than 29000,
 * we can support responders that are out-of-spec.
 */
bool Transceiver_SetRDMDUBResponseLimit(uint16_t limit);

/**
 * @brief Return the Controller DUB response timeout.
 * @returns The RDM DUB response limit, in 10ths of a millisecond.
 * @sa Transceiver_SetDUBResponseLimit.
 */
uint16_t Transceiver_GetRDMDUBResponseLimit();

/**
 * @brief Configure the delay after the end of the controller's packet before
 * the responder will transmit the reply.
 * @param delay the delay between the end-of-packet and transmitting the
 * responder, in 10ths of a microseconds. Valid values are 1760 - 20000
 * (0.176 - 2ms).
 * @returns true if time was updated, false if the value was out of range.
 *
 * The default value is 1760 (176uS), see Table 3-4, E1.20.
 */
bool Transceiver_SetRDMResponderDelay(uint16_t delay);

/**
 * @brief Return the RDM responder delay.
 * @returns The RDM responder delay, in 10ths of a millisecond.
 * @sa Transceiver_SetRDMResponderDelay.
 */
uint16_t Transceiver_GetRDMResponderDelay();

/**
 * @brief Configure the jitter added to the responder delay.
 * @param max_jitter the maximum jitter in 10ths of a microsecond. Set to 0 to
 *   disable jitter. Valid values are 0 to (20000 - Responder Delay).
 * @returns true if jitter time was updated, false if the value was out of
 *   range.
 *
 * The default value is 0.
 */
bool Transceiver_SetRDMResponderJitter(uint16_t max_jitter);

/**
 * @brief Return the RDM responder jitter.
 * @returns The RDM responder jitter, in 10ths of a millisecond.
 * @sa Transceiver_SetRDMResponderJitter.
 */
uint16_t Transceiver_GetRDMResponderJitter();

#ifdef __cplusplus
}
#endif

/**
 * @}
 */

#endif  // FIRMWARE_SRC_TRANSCEIVER_H_<|MERGE_RESOLUTION|>--- conflicted
+++ resolved
@@ -41,12 +41,8 @@
  * @par Responder Mode
  *
  * In responder mode, the TransceiverEventCallback will be run when a frame is
-<<<<<<< HEAD
  *   received. The handler should call Transceiver_QueueRDMResponse() to send a
- *   response frame.
-=======
- *   received. See @ref responder_sm "Responder State Machine".
->>>>>>> 1b098e41
+ *   response frame. See @ref responder_sm "Responder State Machine".
  *
  * @addtogroup transceiver
  * @{
