/*
 * This library is free software; you can redistribute it and/or
 * modify it under the terms of the GNU Lesser General Public
 * License as published by the Free Software Foundation; either
 * version 2.1 of the License, or (at your option) any later version.
 *
 * This library is distributed in the hope that it will be useful,
 * but WITHOUT ANY WARRANTY; without even the implied warranty of
 * MERCHANTABILITY or FITNESS FOR A PARTICULAR PURPOSE.  See the GNU
 * Lesser General Public License for more details.
 *
 * You should have received a copy of the GNU Lesser General Public
 * License along with this library; if not, write to the Free Software
 * Foundation, Inc., 51 Franklin Street, Fifth Floor, Boston, MA 02110-1301 USA
 *
 * rdm_responder.c
 * Copyright (C) 2015 Simon Newton
 */
#include "rdm_responder.h"

#include <string.h>

#include "constants.h"
#include "macros.h"
#include "rdm_buffer.h"
#include "rdm_util.h"
#include "utils.h"

const char MANUFACTURER_LABEL[] = "Open Lighting Project";

// Microchip defines this macro in stdlib.h but it's non standard.
// We define it here so that the unit tests work.
#ifndef min
#define min(a, b) (((a) < (b)) ? (a) : (b))
#endif

#define FIVE5_CONSTANT 0x55
#define AA_CONSTANT 0xaa
#define FE_CONSTANT 0xfe
#define SENSOR_VALUE_PARAM_DATA_LENGTH 9

static RDMResponder root_responder;

RDMResponder *g_responder = &root_responder;


/*
 * @brief Get the current personality.
 * @returns The current personality definition, or NULL if there isn't one.
 */
static inline const PersonalityDefinition* CurrentPersonality() {
  if (g_responder->def->personalities) {
    return &g_responder->def->personalities[
      g_responder->current_personality - 1];
  }
  return NULL;
}

/*
 * @brief Record the sensor at the specified index.
 */
static inline void RecordSensor(unsigned int i) {
  if (g_responder->def->sensors[i].recorded_value_support &
      SENSOR_SUPPORTS_RECORDING_MASK) {
    g_responder->sensors[i].recorded_value =
        g_responder->sensors[i].present_value;
  }
}

/*
 * @brief Reset the sensor at the specified index.
 */
static void ResetSensor(unsigned int i) {
  if (g_responder->def->sensors[i].recorded_value_support &
      SENSOR_SUPPORTS_LOWEST_HIGHEST_MASK) {
    g_responder->sensors[i].lowest_value =
        g_responder->sensors[i].present_value;
    g_responder->sensors[i].highest_value =
        g_responder->sensors[i].present_value;
  } else {
    g_responder->sensors[i].lowest_value = SENSOR_VALUE_UNSUPPORTED;
    g_responder->sensors[i].highest_value = SENSOR_VALUE_UNSUPPORTED;
  }

  if (g_responder->def->sensors[i].recorded_value_support &
      SENSOR_SUPPORTS_RECORDING_MASK) {
    g_responder->sensors[i].recorded_value =
      g_responder->sensors[i].present_value;
  } else {
    g_responder->sensors[i].recorded_value = SENSOR_VALUE_UNSUPPORTED;
  }
}

/*
 * @brief Build a SENSOR_VALUE response.
 */
static uint8_t *BuildSensorValueResponse(uint8_t *ptr, uint8_t index,
                                         const SensorData *sensor) {
  *ptr++ = index;
  ptr = PushUInt16(ptr, sensor->present_value);
  ptr = PushUInt16(ptr, sensor->lowest_value);
  ptr = PushUInt16(ptr, sensor->highest_value);
  ptr = PushUInt16(ptr, sensor->recorded_value);
  return ptr;
}

// Public Functions
// ----------------------------------------------------------------------------
void RDMResponder_Initialize(const uint8_t uid[UID_LENGTH]) {
  memcpy(g_responder->uid, uid, UID_LENGTH);
  g_responder->def = NULL;
  g_responder->is_subdevice = false;
  RDMResponder_ResetToFactoryDefaults();
}

void RDMResponder_ResetToFactoryDefaults() {
<<<<<<< HEAD
  g_responder->queued_message_count = 0;
  g_responder->dmx_start_address = INVALID_DMX_START_ADDRESS;
  g_responder->sub_device_count = 0;
  g_responder->current_personality = 0;
  g_responder->is_muted = false;
  g_responder->identify_on = false;
  g_responder->sensors = NULL;

  if (g_responder->def) {
    RDMUtil_StringCopy(g_responder->device_label, RDM_DEFAULT_STRING_SIZE,
                       g_responder->def->default_device_label,
=======
  g_responder.queued_message_count = 0;
  g_responder.dmx_start_address = INVALID_DMX_START_ADDRESS;
  g_responder.sub_device_count = 0;
  g_responder.current_personality = 1;
  g_responder.is_muted = false;
  g_responder.identify_on = false;
  g_responder.sensors = NULL;

  if (g_responder.def) {
    RDMUtil_StringCopy(g_responder.device_label, RDM_DEFAULT_STRING_SIZE,
                       g_responder.def->default_device_label,
>>>>>>> 33fba18a
                       RDM_DEFAULT_STRING_SIZE);
    if (g_responder->def->personality_count) {
      g_responder->current_personality = 1;
      g_responder->dmx_start_address = 1;
    }
  }

  g_responder->using_factory_defaults = true;
}

void RDMResponder_GetUID(uint8_t *uid) {
  memcpy(uid, g_responder->uid, UID_LENGTH);
}

int RDMResponder_HandleDUBRequest(const uint8_t *param_data,
                                  unsigned int param_data_length) {
  if (g_responder->is_muted || param_data_length != 2 * UID_LENGTH) {
    return RDM_RESPONDER_NO_RESPONSE;
  }

  if (!(RDMUtil_UIDCompare(param_data, g_responder->uid) <= 0 &&
        RDMUtil_UIDCompare(g_responder->uid, param_data + UID_LENGTH) <= 0)) {
    return RDM_RESPONDER_NO_RESPONSE;
  }

  uint8_t *response = (uint8_t*) g_rdm_buffer;
  memset(response, FE_CONSTANT, 7);
  response[7] = AA_CONSTANT;
  response[8] = g_responder->uid[0] | AA_CONSTANT;
  response[9] = g_responder->uid[0] | FIVE5_CONSTANT;
  response[10] = g_responder->uid[1] | AA_CONSTANT;
  response[11] = g_responder->uid[1] | FIVE5_CONSTANT;

  response[12] = g_responder->uid[2] | AA_CONSTANT;
  response[13] = g_responder->uid[2] | FIVE5_CONSTANT;
  response[14] = g_responder->uid[3] | AA_CONSTANT;
  response[15] = g_responder->uid[3] | FIVE5_CONSTANT;
  response[16] = g_responder->uid[4] | AA_CONSTANT;
  response[17] = g_responder->uid[4] | FIVE5_CONSTANT;
  response[18] = g_responder->uid[5] | AA_CONSTANT;
  response[19] = g_responder->uid[5] | FIVE5_CONSTANT;

  uint16_t checksum = 0;
  unsigned int i;
  for (i = 8; i < 20; i++) {
    checksum += response[i];
  }

  response[20] = ShortMSB(checksum) | AA_CONSTANT;
  response[21] = ShortMSB(checksum) | FIVE5_CONSTANT;
  response[22] = ShortLSB(checksum) | AA_CONSTANT;
  response[23] = ShortLSB(checksum) | FIVE5_CONSTANT;
  return -DUB_RESPONSE_LENGTH;
}

void RDMResponder_BuildHeader(const RDMHeader *incoming_header,
                              RDMResponseType response_type,
                              RDMCommandClass command_class,
                              uint16_t pid,
                              unsigned int param_data_length) {
  RDMHeader *outgoing_header = (RDMHeader*) g_rdm_buffer;
  outgoing_header->start_code = RDM_START_CODE;
  outgoing_header->sub_start_code = SUB_START_CODE;
  outgoing_header->message_length = sizeof(RDMHeader) + param_data_length;
  memcpy(outgoing_header->dest_uid, incoming_header->src_uid, UID_LENGTH);
  memcpy(outgoing_header->src_uid, incoming_header->dest_uid, UID_LENGTH);
  outgoing_header->transaction_number = incoming_header->transaction_number;
  outgoing_header->port_id = response_type;
  outgoing_header->message_count = g_responder->queued_message_count;
  outgoing_header->sub_device = incoming_header->sub_device;
  outgoing_header->command_class = command_class;
  outgoing_header->param_id = htons(pid);
  outgoing_header->param_data_length = param_data_length;
}

int RDMResponder_AddHeaderAndChecksum(const RDMHeader *header,
                                      RDMResponseType response_type,
                                      unsigned int message_length) {
  uint8_t response_command_class = 0;
  switch (header->command_class) {
    case DISCOVERY_COMMAND:
      response_command_class = DISCOVERY_COMMAND_RESPONSE;
      break;
    case GET_COMMAND:
      response_command_class = GET_COMMAND_RESPONSE;
      break;
    case SET_COMMAND:
      response_command_class = SET_COMMAND_RESPONSE;
      break;
    default:
      return RDM_RESPONDER_NO_RESPONSE;
  }

  uint8_t *ptr = g_rdm_buffer;
  *ptr++ = RDM_START_CODE;
  *ptr++ = SUB_START_CODE;
  *ptr++ = message_length;
  memcpy(ptr, header->src_uid, UID_LENGTH);
  ptr += UID_LENGTH;
  memcpy(ptr, header->dest_uid, UID_LENGTH);
  ptr += UID_LENGTH;
  *ptr++ = header->transaction_number;
  *ptr++ = response_type;
  *ptr++ = g_responder->queued_message_count;
  ptr = PushUInt16(ptr, ntohs(header->sub_device));
  *ptr++ = response_command_class;
  ptr = PushUInt16(ptr, ntohs(header->param_id));
  *ptr++ = message_length - sizeof(RDMHeader);
  return RDMUtil_AppendChecksum(g_rdm_buffer);
}

int RDMResponder_BuildSetAck(const RDMHeader *header) {
  ReturnUnlessUnicast(header);
  return RDMResponder_AddHeaderAndChecksum(header, ACK, sizeof(RDMHeader));
}

int RDMResponder_BuildNack(const RDMHeader *header, RDMNackReason reason) {
  ReturnUnlessUnicast(header);

  uint8_t *ptr = g_rdm_buffer + sizeof(RDMHeader);
  ptr = PushUInt16(ptr, reason);
  return RDMResponder_AddHeaderAndChecksum(header, NACK_REASON,
                                           ptr - g_rdm_buffer);
}

int RDMResponder_DispatchPID(const RDMHeader *header,
                             const uint8_t *param_data) {
  const ResponderDefinition *definition = g_responder->def;
  uint16_t pid = ntohs(header->param_id);
  unsigned int i = 0;
  // TODO(simon): convert to binary search if the list gets long.
  // We'll need to add a check to ensure it's sorted though.
  for (; i < definition->descriptor_count; i++) {
    if (pid == definition->descriptors[i].pid) {
      if (header->command_class == GET_COMMAND) {
        if (RDMUtil_RequiresResponse(header->dest_uid)) {\
          if (definition->descriptors[i].get_handler) {
            if (header->param_data_length ==
                definition->descriptors[i].get_param_size) {
              return definition->descriptors[i].get_handler(header, param_data);
            } else {
              return RDMResponder_BuildNack(header, NR_FORMAT_ERROR);
            }
          } else {
            return RDMResponder_BuildNack(header, NR_UNSUPPORTED_COMMAND_CLASS);
          }
        } else {
          return RDM_RESPONDER_NO_RESPONSE;
        }
      } else {
        if (definition->descriptors[i].set_handler) {
          return definition->descriptors[i].set_handler(header, param_data);
        } else {
          return RDMResponder_BuildNack(header, NR_UNSUPPORTED_COMMAND_CLASS);
        }
      }
    }
  }
  return RDMResponder_BuildNack(header, NR_UNKNOWN_PID);
}

// PID Handlers
// ----------------------------------------------------------------------------
int RDMResponder_GenericReturnString(const RDMHeader *header,
                                     const char *reply_string,
                                     unsigned int max_size) {
  unsigned int msg_length = sizeof(RDMHeader);
  msg_length += RDMUtil_StringCopy((char*)(g_rdm_buffer + sizeof(RDMHeader)),
                                   max_size, reply_string, max_size);
  return RDMResponder_AddHeaderAndChecksum(header, ACK, msg_length);
}

int RDMResponder_GenericGetBool(const RDMHeader *header, bool value) {
  g_rdm_buffer[sizeof(RDMHeader)] = value;
  return RDMResponder_AddHeaderAndChecksum(
      header, ACK, sizeof(RDMHeader) + sizeof(uint8_t));
}

int RDMResponder_GenericSetBool(const RDMHeader *header,
                                const uint8_t *param_data,
                                bool *value) {
  if (header->param_data_length != sizeof(uint8_t)) {
    return RDMResponder_BuildNack(header, NR_FORMAT_ERROR);
  }
  switch (param_data[0]) {
    case 0:
      *value = false;
      break;
    case 1:
      *value = true;
      break;
    default:
      return RDMResponder_BuildNack(header, NR_DATA_OUT_OF_RANGE);
  }
  return RDMResponder_BuildSetAck(header);
}

int RDMResponder_GenericGetUInt8(const RDMHeader *header, uint8_t value) {
  g_rdm_buffer[sizeof(RDMHeader)] = value;
  return RDMResponder_AddHeaderAndChecksum(
      header, ACK, sizeof(RDMHeader) + sizeof(uint8_t));
}

int RDMResponder_GenericSetUInt8(const RDMHeader *header,
                                 const uint8_t *param_data,
                                 uint8_t *value) {
  if (header->param_data_length != sizeof(uint8_t)) {
    return RDMResponder_BuildNack(header, NR_FORMAT_ERROR);
  }
  *value = param_data[0];
  return RDMResponder_BuildSetAck(header);
}

int RDMResponder_GenericGetUInt32(const RDMHeader *header, uint32_t value) {
  uint8_t *ptr = g_rdm_buffer + sizeof(RDMHeader);
  ptr = PushUInt32(ptr, value);
  return RDMResponder_AddHeaderAndChecksum(header, ACK, ptr - g_rdm_buffer);
}

int RDMResponder_GenericSetUInt32(const RDMHeader *header,
                                  const uint8_t *param_data,
                                  uint32_t *value) {
  if (header->param_data_length != sizeof(uint32_t)) {
    return RDMResponder_BuildNack(header, NR_FORMAT_ERROR);
  }
  *value = ExtractUInt32(param_data);
  return RDMResponder_BuildSetAck(header);
}

int RDMResponder_SetMute(const RDMHeader *header) {
  if (header->param_data_length) {
    return RDM_RESPONDER_NO_RESPONSE;
  }
  g_responder->is_muted = true;

  ReturnUnlessUnicast(header);

  uint8_t *ptr = g_rdm_buffer + sizeof(RDMHeader);
  ptr = PushUInt16(ptr,
                   g_responder->sub_device_count ? MUTE_SUBDEVICE_FLAG : 0);
  return RDMResponder_AddHeaderAndChecksum(header, ACK, ptr - g_rdm_buffer);
}

// TODO(simon): combine with RDMResponder_SetMute above.
int RDMResponder_SetUnMute(const RDMHeader *header) {
  if (header->param_data_length) {
    return RDM_RESPONDER_NO_RESPONSE;
  }
  g_responder->is_muted = false;

  ReturnUnlessUnicast(header);

  uint8_t *ptr = g_rdm_buffer + sizeof(RDMHeader);
  ptr = PushUInt16(ptr,
                   g_responder->sub_device_count ? MUTE_SUBDEVICE_FLAG : 0);
  return RDMResponder_AddHeaderAndChecksum(header, ACK, ptr - g_rdm_buffer);
}

int RDMResponder_GetSupportedParameters(const RDMHeader *header,
                                        UNUSED const uint8_t *param_data) {
  const ResponderDefinition *definition = g_responder->def;

  // TODO(simon): handle ack-overflow here
  unsigned int i = 0;
  uint8_t *ptr = g_rdm_buffer + sizeof(RDMHeader);
  for (; i < definition->descriptor_count; i++) {
    switch (definition->descriptors[i].pid) {
      case PID_DISC_UNIQUE_BRANCH:
      case PID_DISC_MUTE:
      case PID_DISC_UN_MUTE:
      case PID_SUPPORTED_PARAMETERS:
      case PID_PARAMETER_DESCRIPTION:
      case PID_DEVICE_INFO:
      case PID_SOFTWARE_VERSION_LABEL:
      case PID_DMX_START_ADDRESS:
      case PID_IDENTIFY_DEVICE:
        if (g_responder->is_subdevice) {
          ptr = PushUInt16(ptr, definition->descriptors[i].pid);
        }
        break;
      default:
        ptr = PushUInt16(ptr, definition->descriptors[i].pid);
    }
  }

  return RDMResponder_AddHeaderAndChecksum(header, ACK, ptr - g_rdm_buffer);
}

int RDMResponder_GetDeviceInfo(const RDMHeader *header,
                               UNUSED const uint8_t *param_data) {
  const PersonalityDefinition *personality = CurrentPersonality();

  uint8_t *ptr = g_rdm_buffer + sizeof(RDMHeader);
  ptr = PushUInt16(ptr, RDM_VERSION);
  ptr = PushUInt16(ptr, g_responder->def->model_id);
  ptr = PushUInt16(ptr, g_responder->def->product_category);
  ptr = PushUInt32(ptr, g_responder->def->software_version);
  ptr = PushUInt16(ptr, personality ? personality->dmx_footprint : 0);
<<<<<<< HEAD
  *ptr++ = g_responder->current_personality;
  *ptr++ = g_responder->def->personality_count;
  ptr = PushUInt16(ptr, g_responder->dmx_start_address);
  ptr = PushUInt16(ptr, g_responder->sub_device_count);
  *ptr++ = g_responder->def->sensor_count;
=======
  *ptr++ = g_responder.current_personality;

  if (g_responder.def->personalities) {
    *ptr++ = g_responder.def->personality_count;
  } else {
    *ptr++ = 1;
  }
  ptr = PushUInt16(ptr, g_responder.dmx_start_address);
  ptr = PushUInt16(ptr, g_responder.sub_device_count);
  *ptr++ = g_responder.def->sensor_count;
>>>>>>> 33fba18a

  return RDMResponder_AddHeaderAndChecksum(header, ACK, ptr - g_rdm_buffer);
}

int RDMResponder_GetProductDetailIds(const RDMHeader *header,
                                     UNUSED const uint8_t *param_data) {
  const ResponderDefinition *definition = g_responder->def;
  uint8_t *ptr = g_rdm_buffer + sizeof(RDMHeader);
  if (definition->product_detail_ids) {
    unsigned int i = 0;
    unsigned int count = min(definition->product_detail_ids->size,
                             MAX_PRODUCT_DETAILS);
    for (; i < count; i++) {
      ptr = PushUInt16(ptr, definition->product_detail_ids->ids[i]);
    }
  }

  return RDMResponder_AddHeaderAndChecksum(header, ACK, ptr - g_rdm_buffer);
}

int RDMResponder_GetDeviceModelDescription(const RDMHeader *header,
                                           UNUSED const uint8_t *param_data) {
  const ResponderDefinition *definition = g_responder->def;
  return RDMResponder_GenericReturnString(header, definition->model_description,
                                          RDM_DEFAULT_STRING_SIZE);
}

int RDMResponder_GetManufacturerLabel(const RDMHeader *header,
                                      UNUSED const uint8_t *param_data) {
  const ResponderDefinition *definition = g_responder->def;
  return RDMResponder_GenericReturnString(header,
                                          definition->manufacturer_label,
                                          RDM_DEFAULT_STRING_SIZE);
}

int RDMResponder_GetSoftwareVersionLabel(const RDMHeader *header,
                                         UNUSED const uint8_t *param_data) {
  const ResponderDefinition *definition = g_responder->def;
  return RDMResponder_GenericReturnString(header,
                                          definition->software_version_label,
                                          RDM_DEFAULT_STRING_SIZE);
}

int RDMResponder_GetDeviceLabel(const RDMHeader *header,
                                UNUSED const uint8_t *param_data) {
  return RDMResponder_GenericReturnString(header, g_responder->device_label,
                                          RDM_DEFAULT_STRING_SIZE);
}

int RDMResponder_SetDeviceLabel(const RDMHeader *header,
                                const uint8_t *param_data) {
  if (header->param_data_length > RDM_DEFAULT_STRING_SIZE) {
    return RDMResponder_BuildNack(header, NR_FORMAT_ERROR);
  }
  RDMUtil_StringCopy(g_responder->device_label, RDM_DEFAULT_STRING_SIZE,
                     (const char*) param_data, header->param_data_length);
  return RDMResponder_BuildSetAck(header);
}

int RDMResponder_GetDMXPersonality(const RDMHeader *header,
                                   UNUSED const uint8_t *param_data) {
  uint8_t *ptr = g_rdm_buffer + sizeof(RDMHeader);
  *ptr++ = g_responder->current_personality;
  *ptr++ = g_responder->def->personality_count;
  return RDMResponder_AddHeaderAndChecksum(header, ACK, ptr - g_rdm_buffer);
}

int RDMResponder_SetDMXPersonality(const RDMHeader *header,
                                   const uint8_t *param_data) {
  if (header->param_data_length != sizeof(uint8_t)) {
    return RDMResponder_BuildNack(header, NR_FORMAT_ERROR);
  }

  uint8_t new_personality = param_data[0];
  if (new_personality == 0 ||
      new_personality > g_responder->def->personality_count) {
    return RDMResponder_BuildNack(header, NR_DATA_OUT_OF_RANGE);
  }

  g_responder->current_personality = new_personality;
  return RDMResponder_BuildSetAck(header);
}

int RDMResponder_GetDMXPersonalityDescription(const RDMHeader *header,
                                              const uint8_t *param_data) {
  uint8_t index = param_data[0];
  if (index == 0 || index > g_responder->def->personality_count) {
    return RDMResponder_BuildNack(header, NR_DATA_OUT_OF_RANGE);
  }

  if (!g_responder->def->personalities) {
    return RDMResponder_BuildNack(header, NR_HARDWARE_FAULT);
  }

  const PersonalityDefinition *personality =
      &g_responder->def->personalities[index - 1];

  uint8_t *ptr = g_rdm_buffer + sizeof(RDMHeader);
  *ptr++ = index;
  ptr = PushUInt16(ptr, personality->dmx_footprint);
  ptr += RDMUtil_StringCopy((char*) ptr, RDM_DEFAULT_STRING_SIZE,
                            personality->description, RDM_DEFAULT_STRING_SIZE);
  return RDMResponder_AddHeaderAndChecksum(header, ACK, ptr - g_rdm_buffer);
}

int RDMResponder_GetDMXStartAddress(const RDMHeader *header,
                                    UNUSED const uint8_t *param_data) {
  uint8_t *ptr = g_rdm_buffer + sizeof(RDMHeader);
  ptr = PushUInt16(ptr, g_responder->dmx_start_address);
  return RDMResponder_AddHeaderAndChecksum(header, ACK, ptr - g_rdm_buffer);
}

int RDMResponder_SetDMXStartAddress(const RDMHeader *header,
                                    const uint8_t *param_data) {
  if (header->param_data_length != sizeof(uint16_t)) {
    return RDMResponder_BuildNack(header, NR_FORMAT_ERROR);
  }

  uint16_t address = JoinShort(param_data[0], param_data[1]);
  if (address == 0 || address > MAX_DMX_START_ADDRESS) {
    return RDMResponder_BuildNack(header, NR_DATA_OUT_OF_RANGE);
  }

  g_responder->dmx_start_address = address;
  return RDMResponder_BuildSetAck(header);
}

int RDMResponder_GetSlotInfo(const RDMHeader *header,
                             UNUSED const uint8_t *param_data) {
  const PersonalityDefinition *personality = CurrentPersonality();
  if (!personality || !personality->slots) {
    return RDMResponder_BuildNack(header, NR_HARDWARE_FAULT);
  }

  // TODO(simon): If we have more than 46 slots we'll need to ACK_OVERFLOW
  unsigned int slot_count = min(MAX_SLOT_INFO_PER_FRAME,
                                personality->slot_count);
  uint8_t *ptr = g_rdm_buffer + sizeof(RDMHeader);
  unsigned int i = 0;
  for (; i < slot_count; i++) {
    ptr = PushUInt16(ptr, i);
    *ptr++ = personality->slots[i].slot_type;
    ptr = PushUInt16(ptr, personality->slots[i].slot_label_id);
  }

  return RDMResponder_AddHeaderAndChecksum(header, ACK, ptr - g_rdm_buffer);
}

int RDMResponder_GetSlotDescription(const RDMHeader *header,
                                    UNUSED const uint8_t *param_data) {
  uint16_t slot_index = JoinShort(param_data[0], param_data[1]);

  const PersonalityDefinition *personality = CurrentPersonality();
  if (!personality || !personality->slots) {
    return RDMResponder_BuildNack(header, NR_HARDWARE_FAULT);
  }

  if (slot_index >= personality->slot_count) {
    return RDMResponder_BuildNack(header, NR_DATA_OUT_OF_RANGE);
  }

  uint8_t *ptr = g_rdm_buffer + sizeof(RDMHeader);
  ptr = PushUInt16(ptr, slot_index);
  ptr += RDMUtil_StringCopy((char*) ptr, RDM_DEFAULT_STRING_SIZE,
                            personality->slots[slot_index].description,
                            RDM_DEFAULT_STRING_SIZE);
  return RDMResponder_AddHeaderAndChecksum(header, ACK, ptr - g_rdm_buffer);
}

int RDMResponder_GetDefaultSlotValue(const RDMHeader *header,
                                     UNUSED const uint8_t *param_data) {
  const PersonalityDefinition *personality = CurrentPersonality();
  if (!personality || !personality->slots) {
    return RDMResponder_BuildNack(header, NR_HARDWARE_FAULT);
  }

  // TODO(simon): If we have more than 77 slots we'll need to ACK_OVERFLOW
  uint8_t *ptr = g_rdm_buffer + sizeof(RDMHeader);
  unsigned int slot_count = min(MAX_DEFAULT_SLOT_VALUE_PER_FRAME,
                                personality->slot_count);
  unsigned int i = 0;
  for (; i < slot_count; i++) {
    ptr = PushUInt16(ptr, i);
    *ptr++ = personality->slots[i].default_value;
  }
  return RDMResponder_AddHeaderAndChecksum(header, ACK, ptr - g_rdm_buffer);
}

int RDMResponder_GetSensorDefinition(const RDMHeader *header,
                                     const uint8_t *param_data) {
  uint8_t sensor_index = param_data[0];

  if (sensor_index >= g_responder->def->sensor_count) {
    return RDMResponder_BuildNack(header, NR_DATA_OUT_OF_RANGE);
  }

  const SensorDefinition *sensor_ptr = &g_responder->def->sensors[sensor_index];
  uint8_t *ptr = g_rdm_buffer + sizeof(RDMHeader);
  *ptr++ = sensor_index;
  *ptr++ = sensor_ptr->type;
  *ptr++ = sensor_ptr->unit;
  *ptr++ = sensor_ptr->prefix;
  ptr = PushUInt16(ptr, sensor_ptr->range_minimum_value);
  ptr = PushUInt16(ptr, sensor_ptr->range_maximum_value);
  ptr = PushUInt16(ptr, sensor_ptr->normal_minimum_value);
  ptr = PushUInt16(ptr, sensor_ptr->normal_maximum_value);
  *ptr++ = sensor_ptr->recorded_value_support;

  ptr += RDMUtil_StringCopy((char*) ptr, RDM_DEFAULT_STRING_SIZE,
                            sensor_ptr->description, RDM_DEFAULT_STRING_SIZE);
  return RDMResponder_AddHeaderAndChecksum(header, ACK, ptr - g_rdm_buffer);
}

int RDMResponder_GetSensorValue(const RDMHeader *header,
                                const uint8_t *param_data) {
  uint8_t sensor_index = param_data[0];

  if (sensor_index >= g_responder->def->sensor_count) {
    return RDMResponder_BuildNack(header, NR_DATA_OUT_OF_RANGE);
  }

  SensorData *sensor_ptr = &g_responder->sensors[sensor_index];

  if (sensor_ptr->should_nack) {
    return RDMResponder_BuildNack(header, sensor_ptr->nack_reason);
  }

  uint8_t *ptr = BuildSensorValueResponse(g_rdm_buffer + sizeof(RDMHeader),
                                          sensor_index, sensor_ptr);
  return RDMResponder_AddHeaderAndChecksum(header, ACK, ptr - g_rdm_buffer);
}

int RDMResponder_SetSensorValue(const RDMHeader *header,
                                const uint8_t *param_data) {
  if (header->param_data_length != sizeof(uint8_t)) {
    return RDMResponder_BuildNack(header, NR_FORMAT_ERROR);
  }

  uint8_t sensor_index = param_data[0];
  if (sensor_index < g_responder->def->sensor_count) {
    ResetSensor(sensor_index);
  } else if (sensor_index == ALL_SENSORS) {
    unsigned int i = 0;
    for (; i < g_responder->def->sensor_count; i++) {
      ResetSensor(i);
    }
  } else {
    return RDMResponder_BuildNack(header, NR_DATA_OUT_OF_RANGE);
  }

  ReturnUnlessUnicast(header);

  uint8_t *ptr = g_rdm_buffer + sizeof(RDMHeader);
  if (sensor_index == ALL_SENSORS) {
    memset(ptr, 0, SENSOR_VALUE_PARAM_DATA_LENGTH);
    ptr += SENSOR_VALUE_PARAM_DATA_LENGTH;
  } else {
    ptr = BuildSensorValueResponse(ptr, sensor_index,
                                   &g_responder->sensors[sensor_index]);
  }

  return RDMResponder_AddHeaderAndChecksum(header, ACK, ptr - g_rdm_buffer);
}

int RDMResponder_SetRecordSensor(const RDMHeader *header,
                                 const uint8_t *param_data) {
  if (header->param_data_length != sizeof(uint8_t)) {
    return RDMResponder_BuildNack(header, NR_FORMAT_ERROR);
  }

  uint8_t sensor_index = param_data[0];
  if (sensor_index < g_responder->def->sensor_count) {
    if (g_responder->def->sensors[sensor_index].recorded_value_support &
        SENSOR_SUPPORTS_RECORDING_MASK) {
      RecordSensor(sensor_index);
      return RDMResponder_BuildSetAck(header);
    } else {
      return RDMResponder_BuildNack(header, NR_DATA_OUT_OF_RANGE);
    }
  } else if (sensor_index == ALL_SENSORS) {
    unsigned int i = 0;
    for (; i < g_responder->def->sensor_count; i++) {
      RecordSensor(i);
    }
    return RDMResponder_BuildSetAck(header);
  } else {
    return RDMResponder_BuildNack(header, NR_DATA_OUT_OF_RANGE);
  }
}

int RDMResponder_GetIdentifyDevice(const RDMHeader *header,
                                   UNUSED const uint8_t *param_data) {
  return RDMResponder_GenericGetBool(header, g_responder->identify_on);
}

int RDMResponder_SetIdentifyDevice(const RDMHeader *header,
                                   const uint8_t *param_data) {
  return RDMResponder_GenericSetBool(header, param_data,
                                     &g_responder->identify_on);
}

int RDMResponder_HandleDiscovery(const RDMHeader *header,
                                 const uint8_t *param_data) {
  if (ntohs(header->sub_device) != SUBDEVICE_ROOT) {
    // The standard isn't clear on what should occur here.
    // We just silently drop the request, since we can't NACK it (6.3 of E1.20)
    return RDM_RESPONDER_NO_RESPONSE;
  }

  switch (ntohs(header->param_id)) {
    case PID_DISC_UNIQUE_BRANCH:
      return RDMResponder_HandleDUBRequest(param_data,
                                           header->param_data_length);
    case PID_DISC_MUTE:
      return RDMResponder_SetMute(header);
    case PID_DISC_UN_MUTE:
      return RDMResponder_SetUnMute(header);
    default:
      {}
  }
  return RDM_RESPONDER_NO_RESPONSE;
}<|MERGE_RESOLUTION|>--- conflicted
+++ resolved
@@ -114,11 +114,10 @@
 }
 
 void RDMResponder_ResetToFactoryDefaults() {
-<<<<<<< HEAD
   g_responder->queued_message_count = 0;
   g_responder->dmx_start_address = INVALID_DMX_START_ADDRESS;
   g_responder->sub_device_count = 0;
-  g_responder->current_personality = 0;
+  g_responder->current_personality = 1;
   g_responder->is_muted = false;
   g_responder->identify_on = false;
   g_responder->sensors = NULL;
@@ -126,19 +125,6 @@
   if (g_responder->def) {
     RDMUtil_StringCopy(g_responder->device_label, RDM_DEFAULT_STRING_SIZE,
                        g_responder->def->default_device_label,
-=======
-  g_responder.queued_message_count = 0;
-  g_responder.dmx_start_address = INVALID_DMX_START_ADDRESS;
-  g_responder.sub_device_count = 0;
-  g_responder.current_personality = 1;
-  g_responder.is_muted = false;
-  g_responder.identify_on = false;
-  g_responder.sensors = NULL;
-
-  if (g_responder.def) {
-    RDMUtil_StringCopy(g_responder.device_label, RDM_DEFAULT_STRING_SIZE,
-                       g_responder.def->default_device_label,
->>>>>>> 33fba18a
                        RDM_DEFAULT_STRING_SIZE);
     if (g_responder->def->personality_count) {
       g_responder->current_personality = 1;
@@ -437,24 +423,16 @@
   ptr = PushUInt16(ptr, g_responder->def->product_category);
   ptr = PushUInt32(ptr, g_responder->def->software_version);
   ptr = PushUInt16(ptr, personality ? personality->dmx_footprint : 0);
-<<<<<<< HEAD
   *ptr++ = g_responder->current_personality;
-  *ptr++ = g_responder->def->personality_count;
+
+  if (g_responder->def->personalities) {
+    *ptr++ = g_responder->def->personality_count;
+  } else {
+    *ptr++ = 1;
+  }
   ptr = PushUInt16(ptr, g_responder->dmx_start_address);
   ptr = PushUInt16(ptr, g_responder->sub_device_count);
   *ptr++ = g_responder->def->sensor_count;
-=======
-  *ptr++ = g_responder.current_personality;
-
-  if (g_responder.def->personalities) {
-    *ptr++ = g_responder.def->personality_count;
-  } else {
-    *ptr++ = 1;
-  }
-  ptr = PushUInt16(ptr, g_responder.dmx_start_address);
-  ptr = PushUInt16(ptr, g_responder.sub_device_count);
-  *ptr++ = g_responder.def->sensor_count;
->>>>>>> 33fba18a
 
   return RDMResponder_AddHeaderAndChecksum(header, ACK, ptr - g_rdm_buffer);
 }
