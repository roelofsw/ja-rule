/*
 * This library is free software; you can redistribute it and/or
 * modify it under the terms of the GNU Lesser General Public
 * License as published by the Free Software Foundation; either
 * version 2.1 of the License, or (at your option) any later version.
 *
 * This library is distributed in the hope that it will be useful,
 * but WITHOUT ANY WARRANTY; without even the implied warranty of
 * MERCHANTABILITY or FITNESS FOR A PARTICULAR PURPOSE.  See the GNU
 * Lesser General Public License for more details.
 *
 * You should have received a copy of the GNU Lesser General Public
 * License along with this library; if not, write to the Free Software
 * Foundation, Inc., 51 Franklin Street, Fifth Floor, Boston, MA 02110-1301 USA
 *
 * constants.h
 * Copyright (C) 2015 Simon Newton
 */

/**
 * @{
 * @file constants.h
 * @brief Various constants.
 *
 * This file defines constants that are not expected to change. Constants that
 * are board specific should be placed in the system_config/ directory.
 */

#ifndef FIRMWARE_SRC_CONSTANTS_H_
#define FIRMWARE_SRC_CONSTANTS_H_

// *****************************************************************************
// USB specific constants
// *****************************************************************************

/**
 * @brief The USB Vendor ID.
 */
#define USB_DEVICE_VENDOR_ID 0x04D8

/**
 * @brief The USB Product ID.
 *
 * @todo Apply for a product ID.
 */
#define USB_DEVICE_PRODUCT_ID 0x0053

/**
 * @brief The maximum size of a USB packet to / from the bulk endpoint.
 *
 * 64 bytes is the highest value a full speed, bulk endpoint can use.
 */
#define USB_MAX_PACKET_SIZE 64

/**
 * @brief The maximum transfer size of a Ja Rule USB command.
 *
 * This should be a multiple of USB_MAX_PACKET_SIZE.
 */
#define USB_READ_BUFFER_SIZE 576

/**
 * @brief The polling interval for the bulk endpoint in milliseconds.
 *
 * 1ms is the shortest polling interval USB allows.
 */
#define USB_POLLING_INTERVAL 1

// *****************************************************************************
// DMX512 specific constants
// *****************************************************************************

/**
 * @brief The maximum size of a DMX frame, excluding the start code.
 */
#define DMX_FRAME_SIZE 512

/**
 * @brief The Null Start Code (NSC).
 */
#define NULL_START_CODE 0x00

/**
 * @brief The Baud rate for DMX / RDM.
 */
#define DMX_BAUD 250000  // 250kHz

// *****************************************************************************
// RDM specific constants
// *****************************************************************************

/**
 * @brief The RDM Start Code.
 */
#define RDM_START_CODE 0xcc

/**
 * @brief The RDM Sub-start Code.
 */
#define RDM_SUB_START_CODE 0x01

// *****************************************************************************
// Protocol specific constants
// *****************************************************************************

/**
 * @brief The Ja Rule message commands.
 */
typedef enum {
  // Base commands
  /**
   * @brief Reset the device.
   * See @ref message_cmd_reset.
   */
  COMMAND_RESET_DEVICE = 0x00,

  /**
   * @brief Change the operating mode of the device.
   * @sa @ref message_cmd_setmode.
   */
  COMMAND_SET_MODE = 0x01,

  // User Configuration
  /**
   * @brief Set the break time of the transceiver.
   * See @ref message_cmd_setbreak
   */
  COMMAND_SET_BREAK_TIME = 0x10,

  /**
   * @brief Fetch the current transceiver break time.
   * See @ref message_cmd_getbreak
   */
  COMMAND_GET_BREAK_TIME = 0x11,

  /**
   * @brief Set the mark-after-break time of the transceiver.
   * See @ref message_cmd_setmark
   */
  COMMAND_SET_MARK_TIME = 0x12,

  /**
   * @brief Fetch the current transceiver mark-after-break time.
   * See @ref message_cmd_getmark
   */
  COMMAND_GET_MARK_TIME = 0x13,

  // Advanced Configuration
  /**
   * @brief Set the RDM Broadcast timeout.
   * See @ref message_cmd_setrdmbcasttimeout.
   */
  COMMAND_SET_RDM_BROADCAST_TIMEOUT = 0x20,

  /**
   * @brief Get the RDM Broadcast timeout.
   * See @ref message_cmd_getrdmbcasttimeout.
   */
  COMMAND_GET_RDM_BROADCAST_TIMEOUT = 0x21,

  /**
   * @brief Set the RDM Response timeout.
   * See @ref message_cmd_setrdmresponsetimeout.
   */
  COMMAND_SET_RDM_RESPONSE_TIMEOUT = 0x22,

  /**
   * @brief Get the RDM Response timeout.
   * See @ref message_cmd_getrdmresponsetimeout.
   */
  COMMAND_GET_RDM_RESPONSE_TIMEOUT = 0x23,

  /**
   * @brief Set the RDM DUB Response limit.
   * See @ref message_cmd_setrdmdubresponselimit.
   */
  COMMAND_SET_RDM_DUB_RESPONSE_LIMIT = 0x24,

  /**
   * @brief Get the RDM Response limit.
   * See @ref message_cmd_getrdmdubresponselimit.
   */
  COMMAND_GET_RDM_DUB_RESPONSE_LIMIT = 0x25,

  /**
   * @brief Set the RDM responder delay.
   * See @ref message_cmd_setrdmresponderdelay.
   */
  COMMAND_SET_RDM_RESPONDER_DELAY = 0x26,

  /**
   * @brief Get the RDM responder delay.
   * See @ref message_cmd_getrdmresponderdelay.
   */
  COMMAND_GET_RDM_RESPONDER_DELAY = 0x27,

  /**
   * @brief Set the RDM responder jitter.
   * See @ref message_cmd_setrdmresponderjitter.
   */
  COMMAND_SET_RDM_RESPONDER_JITTER = 0x28,

  /**
   * @brief Get the RDM responder jitter.
   * See @ref message_cmd_getrdmresponderjitter.
   */
  COMMAND_GET_RDM_RESPONDER_JITTER = 0x29,

  // DMX
  TX_DMX = 0x30,  //!< Transmit a DMX frame. See @ref message_cmd_txdmx.

  // RDM
  /**
   * @brief Send an RDM Discovery Unique Branch and wait for a response.
   * See @ref message_cmd_rdmdub.
   */
  COMMAND_RDM_DUB_REQUEST = 0x40,

  /**
   * @brief Send an RDM Get / Set command.
   * See @ref message_cmd_rdm
   */
  COMMAND_RDM_REQUEST = 0x41,

  /**
   * @brief Send a broadcast RDM command.
   * See @ref message_cmd_rdmbcast.
   */
  COMMAND_RDM_BROADCAST_REQUEST = 0x42,

  // Experimental / testing
  ECHO = 0xf0,  //!< Echo the data back. See @ref message_cmd_echo
  GET_LOG = 0xf1,  //!< Fetch more log data
  GET_FLAGS = 0xf2,  //!< Get the flags state
  WRITE_LOG = 0xf3
} Command;

/**
 * @brief JaRule command return codes.
 */
typedef enum {
  RC_OK = 0,  //!< The command completed successfully.
  RC_UNKNOWN = 1,  //!< Unknown command
  /**
   * @brief The command could not be completed due to a full memory buffer
   */
  RC_BUFFER_FULL = 2,
  RC_BAD_PARAM = 3,  //!< The command was malformed.
  RC_TX_ERROR = 4,  //!< There was an error during transceiver transmit.
  RC_RDM_TIMEOUT = 5,  //!< No response was received.

  /**
   * @brief Data was received in response to a broadcast RDM command.
   *
   * This usually indicates a broken responder.
   */
  RC_RDM_BCAST_RESPONSE = 6,
  RC_RDM_INVALID_RESPONSE = 7,  //!< An invalid RDM response was received.
  RC_INVALID_MODE = 8  //!< The command is invalid in the current mode.
} ReturnCode;

/**
 * @brief The Start of Message identifier.
 */
#define START_OF_MESSAGE_ID 0x5a

/**
 * @brief The End of Message Identifier.
 */
#define END_OF_MESSAGE_ID 0xa5

/**
 * @brief The maximum payload size in a message.
 */
#define PAYLOAD_SIZE 513

/**
 * @brief The break time in microseconds.
 */
#define DEFAULT_BREAK_TIME 176

/**
 * @brief The mark time in microseconds.
 */
#define DEFAULT_MARK_TIME 12

/**
 * @brief The time to listen for a response after sending an RDM broadcast.
 *
 * Measured in 10ths of a millisecond. This can be 0, since we don't expect
 * responses from broadcast messages, however by waiting we can detect bad
 * responders, so we set this the same as DEFAULT_RDM_WAIT_TIME.
 */
#define DEFAULT_RDM_BROADCAST_TIMEOUT 28

/**
 * @brief The default RDM response timeout for a controller.
 *
 * Measured is in 10ths of a millisecond, from Line 1 & 3, Table 3-2, E1.20.
 * Responders have 2ms (see Table 3-4), and then in line proxies can introduce
 * up to 704uS of delay. This rounds to 2.8 ms.
 */
#define DEFAULT_RDM_RESPONSE_TIMEOUT 28

/**
 * @brief The default maximum time an RDM DUB response can take.
 *
 * Measured in in 10ths of a microsecond. From Line 3, Table 3-3, E1.20.
 */
#define DEFAULT_RDM_DUB_RESPONSE_LIMIT 29000

/**
 * @brief The default time to wait before sending an RDM response.
 * @sa Transceiver_SetRDMResponderDelay.
 *
 * Measured in in 10ths of a microsecond. From Table 3-4, E1.20.
 */
#define DEFAULT_RDM_RESPONDER_DELAY 1760

/**
 * @brief The minimum break time for controllers to receive.
 *
 * Measured in 10ths of a microsecond. The value is from line 2 of Table 3-1
 * in E1.20.
 *
 * Note that some responders, like say the Robin 600 Spot, have a very short low
 * before the actual break. This is probably the transceiver turning around and
 * lasts on the order of 200nS.
 */
#define CONTROLLER_RX_BREAK_TIME_MIN 880

/**
 * @brief The maximum break time for controllers to receive.
 *
 * Measured in 10ths of a microsecond. The value is from line 2 of Table 3-1
 * in E1.20.
 */
#define CONTROLLER_RX_BREAK_TIME_MAX 3520

<<<<<<< HEAD
/**
 * @brief The minimum break time for responders to receive
 *
 * Measured in 10ths of a microsecond. The value is from line 1 of Table 3-3
 * in E1.20.
 */
#define RESPONDER_RX_BREAK_TIME_MIN  880

/**
 * @brief The maximum break time for responders to receive.
 *
 * Measured in 10ths of a millisecond. The value is from line 1 of Table 3-3
 * in E1.20.
 */
#define RESPONDER_RX_BREAK_TIME_MAX  10000

/**
 * @brief The minimum mark time for responders to receive
 *
 * Measured in 10ths of a microsecond. The value is from line 1 of Table 3-3
 * in E1.20.
 */
#define RESPONDER_RX_MARK_TIME_MIN  80

/**
 * @brief The maximum mark time for responders to receive.
 *
 * Measured in 10ths of a millisecond. The value is from line 1 of Table 3-3
 * in E1.20.
 */
#define RESPONDER_RX_MARK_TIME_MAX  10000

=======
>>>>>>> 1b098e41
#endif  // FIRMWARE_SRC_CONSTANTS_H_

/**
 * @}
 */<|MERGE_RESOLUTION|>--- conflicted
+++ resolved
@@ -337,7 +337,6 @@
  */
 #define CONTROLLER_RX_BREAK_TIME_MAX 3520
 
-<<<<<<< HEAD
 /**
  * @brief The minimum break time for responders to receive
  *
@@ -370,8 +369,6 @@
  */
 #define RESPONDER_RX_MARK_TIME_MAX  10000
 
-=======
->>>>>>> 1b098e41
 #endif  // FIRMWARE_SRC_CONSTANTS_H_
 
 /**
